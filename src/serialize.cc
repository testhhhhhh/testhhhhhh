--- conflicted
+++ resolved
@@ -78,7 +78,6 @@
 
 
 static inline AllocationSpace GetSpace(Address addr) {
-<<<<<<< HEAD
   const int encoded = reinterpret_cast<int>(addr);
   int space_number = ((encoded >> kSpaceShift) & kSpaceMask);
   if (space_number == kLOSpaceExecutable) space_number = LO_SPACE;
@@ -89,18 +88,6 @@
 
 static inline bool IsLargeExecutableObject(Address addr) {
   const int encoded = reinterpret_cast<int>(addr);
-=======
-  const int encoded = reinterpret_cast<int>(addr);
-  int space_number = ((encoded >> kSpaceShift) & kSpaceMask);
-  if (space_number == kLOSpaceExecutable) space_number = LO_SPACE;
-  else if (space_number == kLOSpacePointer) space_number = LO_SPACE;
-  return static_cast<AllocationSpace>(space_number);
-}
-
-
-static inline bool IsLargeExecutableObject(Address addr) {
-  const int encoded = reinterpret_cast<int>(addr);
->>>>>>> 6a565728
   const int space_number = ((encoded >> kSpaceShift) & kSpaceMask);
   if (space_number == kLOSpaceExecutable) return true;
   return false;
@@ -1430,24 +1417,16 @@
 
   // Get a raw object of the right size in the right space.
   AllocationSpace space = GetSpace(a);
-<<<<<<< HEAD
-  Object *o;
-=======
   Object* o;
->>>>>>> 6a565728
   if (IsLargeExecutableObject(a)) {
     o = Heap::lo_space()->AllocateRawCode(size);
   } else if (IsLargeFixedArray(a)) {
     o = Heap::lo_space()->AllocateRawFixedArray(size);
   } else {
-<<<<<<< HEAD
-    o = Heap::AllocateRaw(size, space);
-=======
     AllocationSpace retry_space = (space == NEW_SPACE)
         ? Heap::TargetSpaceId(type)
         : space;
     o = Heap::AllocateRaw(size, space, retry_space);
->>>>>>> 6a565728
   }
   ASSERT(!o->IsFailure());
   // Check that the simulation of heap allocation was correct.
