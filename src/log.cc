--- conflicted
+++ resolved
@@ -259,11 +259,7 @@
 
 void Logger::Preamble(const char* content) {
 #ifdef ENABLE_LOGGING_AND_PROFILING
-<<<<<<< HEAD
-  if (logfile_ == NULL || !FLAG_log) return;
-=======
   if (logfile_ == NULL || !FLAG_log_code) return;
->>>>>>> 6a565728
   ScopedLock sl(mutex_);
   fprintf(logfile_, "%s", content);
 #endif
@@ -353,8 +349,6 @@
 
 
 #ifdef ENABLE_LOGGING_AND_PROFILING
-<<<<<<< HEAD
-=======
 void Logger::LogString(Handle<String> str) {
   int len = str->length();
   if (len > 256)
@@ -373,7 +367,6 @@
   }
 }
 
->>>>>>> 6a565728
 void Logger::LogRegExpSource(Handle<JSRegExp> regexp) {
   // Prints "/" + re.source + "/" +
   //      (re.global?"g":"") + (re.ignorecase?"i":"") + (re.multiline?"m":"")
@@ -383,40 +376,16 @@
     fprintf(logfile_, "no source");
     return;
   }
-<<<<<<< HEAD
-  Handle<String> source_string = Handle<String>::cast(source);
-
-  SmartPointer<uc16> cstring = source_string->ToWideCString();
-  if (regexp->type()->IsSmi()) {
-    switch (regexp->type_tag()) {
-=======
 
   switch (regexp->TypeTag()) {
->>>>>>> 6a565728
     case JSRegExp::ATOM:
       fprintf(logfile_, "a");
       break;
     default:
       break;
-<<<<<<< HEAD
-    }
-  }
-  fprintf(logfile_, "/");
-  for (int i = 0, n = source_string->length(); i < n; i++) {
-    uc16 c = cstring[i];
-    if (c < 32 || (c > 126 && c <= 255)) {
-      fprintf(logfile_, "\\x%02x", c);
-    } else if (c > 255) {
-      fprintf(logfile_, "\\u%04x", c);
-    } else {
-      fprintf(logfile_, "%lc", c);
-    }
-  }
-=======
   }
   fprintf(logfile_, "/");
   LogString(Handle<String>::cast(source));
->>>>>>> 6a565728
   fprintf(logfile_, "/");
 
   // global flag
@@ -438,22 +407,14 @@
 #endif  // ENABLE_LOGGING_AND_PROFILING
 
 
-<<<<<<< HEAD
-void Logger::RegExpCompileEvent(Handle<JSRegExp> regexp) {
-=======
 void Logger::RegExpCompileEvent(Handle<JSRegExp> regexp, bool in_cache) {
->>>>>>> 6a565728
 #ifdef ENABLE_LOGGING_AND_PROFILING
   if (logfile_ == NULL || !FLAG_log_regexp) return;
   ScopedLock sl(mutex_);
 
   fprintf(logfile_, "regexp-compile,");
   LogRegExpSource(regexp);
-<<<<<<< HEAD
-  fprintf(logfile_, "\n");
-=======
   fprintf(logfile_, in_cache ? ",hit\n" : ",miss\n");
->>>>>>> 6a565728
 #endif
 }
 
@@ -467,14 +428,9 @@
 
   fprintf(logfile_, "regexp-run,");
   LogRegExpSource(regexp);
-<<<<<<< HEAD
-  fprintf(logfile_, ",0x%08x,%d..%d\n",
-      input_string->Hash(), start_index, input_string->length());
-=======
   fprintf(logfile_, ",");
   LogString(input_string);
   fprintf(logfile_, ",%d..%d\n", start_index, input_string->length());
->>>>>>> 6a565728
 #endif
 }
 
