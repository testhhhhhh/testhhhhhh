// Copyright 2006-2008 the V8 project authors. All rights reserved.
// Redistribution and use in source and binary forms, with or without
// modification, are permitted provided that the following conditions are
// met:
//
//     * Redistributions of source code must retain the above copyright
//       notice, this list of conditions and the following disclaimer.
//     * Redistributions in binary form must reproduce the above
//       copyright notice, this list of conditions and the following
//       disclaimer in the documentation and/or other materials provided
//       with the distribution.
//     * Neither the name of Google Inc. nor the names of its
//       contributors may be used to endorse or promote products derived
//       from this software without specific prior written permission.
//
// THIS SOFTWARE IS PROVIDED BY THE COPYRIGHT HOLDERS AND CONTRIBUTORS
// "AS IS" AND ANY EXPRESS OR IMPLIED WARRANTIES, INCLUDING, BUT NOT
// LIMITED TO, THE IMPLIED WARRANTIES OF MERCHANTABILITY AND FITNESS FOR
// A PARTICULAR PURPOSE ARE DISCLAIMED. IN NO EVENT SHALL THE COPYRIGHT
// OWNER OR CONTRIBUTORS BE LIABLE FOR ANY DIRECT, INDIRECT, INCIDENTAL,
// SPECIAL, EXEMPLARY, OR CONSEQUENTIAL DAMAGES (INCLUDING, BUT NOT
// LIMITED TO, PROCUREMENT OF SUBSTITUTE GOODS OR SERVICES; LOSS OF USE,
// DATA, OR PROFITS; OR BUSINESS INTERRUPTION) HOWEVER CAUSED AND ON ANY
// THEORY OF LIABILITY, WHETHER IN CONTRACT, STRICT LIABILITY, OR TORT
// (INCLUDING NEGLIGENCE OR OTHERWISE) ARISING IN ANY WAY OUT OF THE USE
// OF THIS SOFTWARE, EVEN IF ADVISED OF THE POSSIBILITY OF SUCH DAMAGE.

#ifndef V8_HEAP_H_
#define V8_HEAP_H_

namespace v8 { namespace internal {

// Defines all the roots in Heap.
#define STRONG_ROOT_LIST(V)                             \
  V(Map, meta_map)                                      \
  V(Map, heap_number_map)                               \
  V(Map, short_string_map)                              \
  V(Map, medium_string_map)                             \
  V(Map, long_string_map)                               \
  V(Map, short_ascii_string_map)                        \
  V(Map, medium_ascii_string_map)                       \
  V(Map, long_ascii_string_map)                         \
  V(Map, short_symbol_map)                              \
  V(Map, medium_symbol_map)                             \
  V(Map, long_symbol_map)                               \
  V(Map, short_ascii_symbol_map)                        \
  V(Map, medium_ascii_symbol_map)                       \
  V(Map, long_ascii_symbol_map)                         \
  V(Map, short_cons_symbol_map)                         \
  V(Map, medium_cons_symbol_map)                        \
  V(Map, long_cons_symbol_map)                          \
  V(Map, short_cons_ascii_symbol_map)                   \
  V(Map, medium_cons_ascii_symbol_map)                  \
  V(Map, long_cons_ascii_symbol_map)                    \
  V(Map, short_sliced_symbol_map)                       \
  V(Map, medium_sliced_symbol_map)                      \
  V(Map, long_sliced_symbol_map)                        \
  V(Map, short_sliced_ascii_symbol_map)                 \
  V(Map, medium_sliced_ascii_symbol_map)                \
  V(Map, long_sliced_ascii_symbol_map)                  \
  V(Map, short_external_symbol_map)                     \
  V(Map, medium_external_symbol_map)                    \
  V(Map, long_external_symbol_map)                      \
  V(Map, short_external_ascii_symbol_map)               \
  V(Map, medium_external_ascii_symbol_map)              \
  V(Map, long_external_ascii_symbol_map)                \
  V(Map, short_cons_string_map)                         \
  V(Map, medium_cons_string_map)                        \
  V(Map, long_cons_string_map)                          \
  V(Map, short_cons_ascii_string_map)                   \
  V(Map, medium_cons_ascii_string_map)                  \
  V(Map, long_cons_ascii_string_map)                    \
  V(Map, short_sliced_string_map)                       \
  V(Map, medium_sliced_string_map)                      \
  V(Map, long_sliced_string_map)                        \
  V(Map, short_sliced_ascii_string_map)                 \
  V(Map, medium_sliced_ascii_string_map)                \
  V(Map, long_sliced_ascii_string_map)                  \
  V(Map, short_external_string_map)                     \
  V(Map, medium_external_string_map)                    \
  V(Map, long_external_string_map)                      \
  V(Map, short_external_ascii_string_map)               \
  V(Map, medium_external_ascii_string_map)              \
  V(Map, long_external_ascii_string_map)                \
  V(Map, undetectable_short_string_map)                 \
  V(Map, undetectable_medium_string_map)                \
  V(Map, undetectable_long_string_map)                  \
  V(Map, undetectable_short_ascii_string_map)           \
  V(Map, undetectable_medium_ascii_string_map)          \
  V(Map, undetectable_long_ascii_string_map)            \
  V(Map, byte_array_map)                                \
  V(Map, fixed_array_map)                               \
  V(Map, hash_table_map)                                \
  V(Map, context_map)                                   \
  V(Map, global_context_map)                            \
  V(Map, code_map)                                      \
  V(Map, oddball_map)                                   \
  V(Map, boilerplate_function_map)                      \
  V(Map, shared_function_info_map)                      \
  V(Map, proxy_map)                                     \
  V(Map, one_word_filler_map)                           \
  V(Map, two_word_filler_map)                           \
  V(Object, nan_value)                                  \
  V(Object, undefined_value)                            \
  V(Object, minus_zero_value)                           \
  V(Object, null_value)                                 \
  V(Object, true_value)                                 \
  V(Object, false_value)                                \
  V(String, empty_string)                               \
  V(FixedArray, empty_fixed_array)                      \
  V(DescriptorArray, empty_descriptor_array)            \
  V(Object, the_hole_value)                             \
  V(Map, neander_map)                                   \
  V(JSObject, message_listeners)                        \
  V(Proxy, prototype_accessors)                         \
  V(JSObject, debug_event_listeners)                    \
  V(Dictionary, code_stubs)                             \
  V(Dictionary, non_monomorphic_cache)                  \
  V(Code, js_entry_code)                                \
  V(Code, js_construct_entry_code)                      \
  V(Code, c_entry_code)                                 \
  V(Code, c_entry_debug_break_code)                     \
  V(FixedArray, number_string_cache)                    \
  V(FixedArray, single_character_string_cache)          \
  V(FixedArray, natives_source_cache)                   \
  V(Object, keyed_lookup_cache)



#define ROOT_LIST(V)                                  \
  STRONG_ROOT_LIST(V)                                 \
  V(Object, symbol_table)

#define SYMBOL_LIST(V)                                                   \
  V(Array_symbol, "Array")                                               \
  V(Object_symbol, "Object")                                             \
  V(Proto_symbol, "__proto__")                                           \
  V(StringImpl_symbol, "StringImpl")                                     \
  V(arguments_symbol, "arguments")                                       \
  V(Arguments_symbol, "Arguments")                                       \
  V(arguments_shadow_symbol, ".arguments")                               \
  V(call_symbol, "call")                                                 \
  V(apply_symbol, "apply")                                               \
  V(caller_symbol, "caller")                                             \
  V(boolean_symbol, "boolean")                                           \
  V(Boolean_symbol, "Boolean")                                           \
  V(callee_symbol, "callee")                                             \
  V(constructor_symbol, "constructor")                                   \
  V(code_symbol, ".code")                                                \
  V(result_symbol, ".result")                                            \
  V(catch_var_symbol, ".catch-var")                                      \
  V(empty_symbol, "")                                                    \
  V(eval_symbol, "eval")                                                 \
  V(function_symbol, "function")                                         \
  V(length_symbol, "length")                                             \
  V(name_symbol, "name")                                                 \
  V(number_symbol, "number")                                             \
  V(Number_symbol, "Number")                                             \
  V(RegExp_symbol, "RegExp")                                             \
  V(object_symbol, "object")                                             \
  V(prototype_symbol, "prototype")                                       \
  V(string_symbol, "string")                                             \
  V(String_symbol, "String")                                             \
  V(Date_symbol, "Date")                                                 \
  V(this_symbol, "this")                                                 \
  V(to_string_symbol, "toString")                                        \
  V(char_at_symbol, "CharAt")                                            \
  V(undefined_symbol, "undefined")                                       \
  V(value_of_symbol, "valueOf")                                          \
  V(CreateObjectLiteralBoilerplate_symbol, "CreateObjectLiteralBoilerplate") \
  V(CreateArrayLiteral_symbol, "CreateArrayLiteral")                     \
  V(InitializeVarGlobal_symbol, "InitializeVarGlobal")                   \
  V(InitializeConstGlobal_symbol, "InitializeConstGlobal")               \
  V(stack_overflow_symbol, "kStackOverflowBoilerplate")                  \
  V(illegal_access_symbol, "illegal access")                             \
  V(out_of_memory_symbol, "out-of-memory")                               \
  V(illegal_execution_state_symbol, "illegal execution state")           \
  V(get_symbol, "get")                                                   \
  V(set_symbol, "set")                                                   \
  V(function_class_symbol, "Function")                                   \
  V(illegal_argument_symbol, "illegal argument")                         \
  V(MakeReferenceError_symbol, "MakeReferenceError")                     \
  V(MakeSyntaxError_symbol, "MakeSyntaxError")                           \
  V(MakeTypeError_symbol, "MakeTypeError")                               \
  V(invalid_lhs_in_assignment_symbol, "invalid_lhs_in_assignment")       \
  V(invalid_lhs_in_for_in_symbol, "invalid_lhs_in_for_in")               \
  V(invalid_lhs_in_postfix_op_symbol, "invalid_lhs_in_postfix_op")       \
  V(invalid_lhs_in_prefix_op_symbol, "invalid_lhs_in_prefix_op")         \
  V(illegal_return_symbol, "illegal_return")                             \
  V(illegal_break_symbol, "illegal_break")                               \
  V(illegal_continue_symbol, "illegal_continue")                         \
  V(unknown_label_symbol, "unknown_label")                               \
  V(redeclaration_symbol, "redeclaration")                               \
  V(failure_symbol, "<failure>")                                         \
  V(space_symbol, " ")                                                   \
  V(exec_symbol, "exec")                                                 \
  V(zero_symbol, "0")


// Forward declaration of the GCTracer class.
class GCTracer;


// The all static Heap captures the interface to the global object heap.
// All JavaScript contexts by this process share the same object heap.

class Heap : public AllStatic {
 public:
  // Configure heap size before setup. Return false if the heap has been
  // setup already.
  static bool ConfigureHeap(int semispace_size, int old_gen_size);
  static bool ConfigureHeapDefault();

  // Initializes the global object heap. If create_heap_objects is true,
  // also creates the basic non-mutable objects.
  // Returns whether it succeeded.
  static bool Setup(bool create_heap_objects);

  // Destroys all memory allocated by the heap.
  static void TearDown();

  // Returns whether Setup has been called.
  static bool HasBeenSetup();

  // Returns the maximum heap capacity.
  static int MaxCapacity() {
    return young_generation_size_ + old_generation_size_;
  }
  static int SemiSpaceSize() { return semispace_size_; }
  static int InitialSemiSpaceSize() { return initial_semispace_size_; }
  static int YoungGenerationSize() { return young_generation_size_; }
  static int OldGenerationSize() { return old_generation_size_; }

  // Returns the capacity of the heap in bytes w/o growing. Heap grows when
  // more spaces are needed until it reaches the limit.
  static int Capacity();

  // Returns the available bytes in space w/o growing.
  // Heap doesn't guarantee that it can allocate an object that requires
  // all available bytes. Check MaxHeapObjectSize() instead.
  static int Available();

  // Returns the maximum object size that heap supports. Objects larger than
  // the maximum heap object size are allocated in a large object space.
  static inline int MaxHeapObjectSize();

  // Returns of size of all objects residing in the heap.
  static int SizeOfObjects();

  // Return the starting address and a mask for the new space.  And-masking an
  // address with the mask will result in the start address of the new space
  // for all addresses in either semispace.
  static Address NewSpaceStart() { return new_space_.start(); }
  static uint32_t NewSpaceMask() { return new_space_.mask(); }
  static Address NewSpaceTop() { return new_space_.top(); }

<<<<<<< HEAD
  static NewSpace* new_space() { return new_space_; }
=======
  static NewSpace* new_space() { return &new_space_; }
>>>>>>> 6a565728
  static OldSpace* old_pointer_space() { return old_pointer_space_; }
  static OldSpace* old_data_space() { return old_data_space_; }
  static OldSpace* code_space() { return code_space_; }
  static MapSpace* map_space() { return map_space_; }
  static LargeObjectSpace* lo_space() { return lo_space_; }

  static bool always_allocate() { return always_allocate_scope_depth_ != 0; }
  static Address always_allocate_scope_depth_address() {
    return reinterpret_cast<Address>(&always_allocate_scope_depth_);
  }

  static Address* NewSpaceAllocationTopAddress() {
    return new_space_.allocation_top_address();
  }
  static Address* NewSpaceAllocationLimitAddress() {
    return new_space_.allocation_limit_address();
  }

  // Allocates and initializes a new JavaScript object based on a
  // constructor.
  // Returns Failure::RetryAfterGC(requested_bytes, space) if the allocation
  // failed.
  // Please note this does not perform a garbage collection.
  static Object* AllocateJSObject(JSFunction* constructor,
                                  PretenureFlag pretenure = NOT_TENURED);

  // Returns a deep copy of the JavaScript object.
  // Properties and elements are copied too.
  // Returns failure if allocation failed.
  static Object* CopyJSObject(JSObject* source);

  // Allocates the function prototype.
  // Returns Failure::RetryAfterGC(requested_bytes, space) if the allocation
  // failed.
  // Please note this does not perform a garbage collection.
  static Object* AllocateFunctionPrototype(JSFunction* function);

  // Reinitialize a JSGlobalObject based on a constructor.  The JSObject
  // must have the same size as objects allocated using the
  // constructor.  The JSObject is reinitialized and behaves as an
  // object that has been freshly allocated using the constructor.
  static Object* ReinitializeJSGlobalObject(JSFunction* constructor,
                                            JSGlobalObject* global);

  // Allocates and initializes a new JavaScript object based on a map.
  // Returns Failure::RetryAfterGC(requested_bytes, space) if the allocation
  // failed.
  // Please note this does not perform a garbage collection.
  static Object* AllocateJSObjectFromMap(Map* map,
                                         PretenureFlag pretenure = NOT_TENURED);

  // Allocates a heap object based on the map.
  // Returns Failure::RetryAfterGC(requested_bytes, space) if the allocation
  // failed.
  // Please note this function does not perform a garbage collection.
  static Object* Allocate(Map* map, AllocationSpace space);

  // Allocates a JS Map in the heap.
  // Returns Failure::RetryAfterGC(requested_bytes, space) if the allocation
  // failed.
  // Please note this function does not perform a garbage collection.
  static Object* AllocateMap(InstanceType instance_type, int instance_size);

  // Allocates a partial map for bootstrapping.
  static Object* AllocatePartialMap(InstanceType instance_type,
                                    int instance_size);

  // Allocate a map for the specified function
  static Object* AllocateInitialMap(JSFunction* fun);

  // Allocates and fully initializes a String.  There are two String
  // encodings: ASCII and two byte. One should choose between the three string
  // allocation functions based on the encoding of the string buffer used to
  // initialized the string.
  //   - ...FromAscii initializes the string from a buffer that is ASCII
  //     encoded (it does not check that the buffer is ASCII encoded) and the
  //     result will be ASCII encoded.
  //   - ...FromUTF8 initializes the string from a buffer that is UTF-8
  //     encoded.  If the characters are all single-byte characters, the
  //     result will be ASCII encoded, otherwise it will converted to two
  //     byte.
  //   - ...FromTwoByte initializes the string from a buffer that is two-byte
  //     encoded.  If the characters are all single-byte characters, the
  //     result will be converted to ASCII, otherwise it will be left as
  //     two-byte.
  // Returns Failure::RetryAfterGC(requested_bytes, space) if the allocation
  // failed.
  // Please note this does not perform a garbage collection.
  static Object* AllocateStringFromAscii(
      Vector<const char> str,
      PretenureFlag pretenure = NOT_TENURED);
  static Object* AllocateStringFromUtf8(
      Vector<const char> str,
      PretenureFlag pretenure = NOT_TENURED);
  static Object* AllocateStringFromTwoByte(
      Vector<const uc16> str,
      PretenureFlag pretenure = NOT_TENURED);

  // Allocates a symbol in old space based on the character stream.
  // Returns Failure::RetryAfterGC(requested_bytes, space) if the allocation
  // failed.
  // Please note this function does not perform a garbage collection.
  static Object* AllocateSymbol(unibrow::CharacterStream* buffer,
                                int chars,
                                uint32_t length_field);

  // Allocates and partially initializes a String.  There are two String
  // encodings: ASCII and two byte.  These functions allocate a string of the
  // given length and set its map and length fields.  The characters of the
  // string are uninitialized.
  // Returns Failure::RetryAfterGC(requested_bytes, space) if the allocation
  // failed.
  // Please note this does not perform a garbage collection.
  static Object* AllocateRawAsciiString(
      int length,
      PretenureFlag pretenure = NOT_TENURED);
  static Object* AllocateRawTwoByteString(
      int length,
      PretenureFlag pretenure = NOT_TENURED);

  // Computes a single character string where the character has code.
  // A cache is used for ascii codes.
  // Returns Failure::RetryAfterGC(requested_bytes, space) if the allocation
  // failed. Please note this does not perform a garbage collection.
  static Object* LookupSingleCharacterStringFromCode(uint16_t code);

  // Allocate a byte array of the specified length
  // Returns Failure::RetryAfterGC(requested_bytes, space) if the allocation
  // failed.
  // Please not this does not perform a garbage collection.
  static Object* AllocateByteArray(int length);

  // Allocates a fixed array initialized with undefined values
  // Returns Failure::RetryAfterGC(requested_bytes, space) if the allocation
  // failed.
  // Please note this does not perform a garbage collection.
  static Object* AllocateFixedArray(int length, PretenureFlag pretenure);
  // Allocate uninitialized, non-tenured fixed array with length elements.
  static Object* AllocateFixedArray(int length);

  // Make a copy of src and return it. Returns
  // Failure::RetryAfterGC(requested_bytes, space) if the allocation failed.
  static Object* CopyFixedArray(FixedArray* src);

  // Allocates a fixed array initialized with the hole values.
  // Returns Failure::RetryAfterGC(requested_bytes, space) if the allocation
  // failed.
  // Please note this does not perform a garbage collection.
  static Object* AllocateFixedArrayWithHoles(int length);

  // AllocateHashTable is identical to AllocateFixedArray except
  // that the resulting object has hash_table_map as map.
  static Object* AllocateHashTable(int length);

  // Allocate a global (but otherwise uninitialized) context.
  static Object* AllocateGlobalContext();

  // Allocate a function context.
  static Object* AllocateFunctionContext(int length, JSFunction* closure);

  // Allocate a 'with' context.
  static Object* AllocateWithContext(Context* previous, JSObject* extension);

  // Allocates a new utility object in the old generation.
  static Object* AllocateStruct(InstanceType type);


  // Initializes a function with a shared part and prototype.
  // Returns the function.
  // Note: this code was factored out of AllocateFunction such that
  // other parts of the VM could use it. Specifically, a function that creates
  // instances of type JS_FUNCTION_TYPE benefit from the use of this function.
  // Please note this does not perform a garbage collection.
  static Object* InitializeFunction(JSFunction* function,
                                    SharedFunctionInfo* shared,
                                    Object* prototype);

  // Allocates a function initialized with a shared part.
  // Returns Failure::RetryAfterGC(requested_bytes, space) if the allocation
  // failed.
  // Please note this does not perform a garbage collection.
  static Object* AllocateFunction(Map* function_map,
                                  SharedFunctionInfo* shared,
                                  Object* prototype);

  // Indicies for direct access into argument objects.
  static const int arguments_callee_index = 0;
  static const int arguments_length_index = 1;

  // Allocates an arguments object - optionally with an elements array.
  // Returns Failure::RetryAfterGC(requested_bytes, space) if the allocation
  // failed.
  // Please note this does not perform a garbage collection.
  static Object* AllocateArgumentsObject(Object* callee, int length);

  // Converts a double into either a Smi or a HeapNumber object.
  // Returns Failure::RetryAfterGC(requested_bytes, space) if the allocation
  // failed.
  // Please note this does not perform a garbage collection.
  static Object* NewNumberFromDouble(double value,
                                     PretenureFlag pretenure = NOT_TENURED);

  // Same as NewNumberFromDouble, but may return a preallocated/immutable
  // number object (e.g., minus_zero_value_, nan_value_)
  static Object* NumberFromDouble(double value,
                                  PretenureFlag pretenure = NOT_TENURED);

  // Allocated a HeapNumber from value.
  static Object* AllocateHeapNumber(double value, PretenureFlag pretenure);
  static Object* AllocateHeapNumber(double value);  // pretenure = NOT_TENURED

  // Converts an int into either a Smi or a HeapNumber object.
  // Returns Failure::RetryAfterGC(requested_bytes, space) if the allocation
  // failed.
  // Please note this does not perform a garbage collection.
  static inline Object* NumberFromInt32(int32_t value);

  // Converts an int into either a Smi or a HeapNumber object.
  // Returns Failure::RetryAfterGC(requested_bytes, space) if the allocation
  // failed.
  // Please note this does not perform a garbage collection.
  static inline Object* NumberFromUint32(uint32_t value);

  // Allocates a new proxy object.
  // Returns Failure::RetryAfterGC(requested_bytes, space) if the allocation
  // failed.
  // Please note this does not perform a garbage collection.
  static Object* AllocateProxy(Address proxy,
                               PretenureFlag pretenure = NOT_TENURED);

  // Allocates a new SharedFunctionInfo object.
  // Returns Failure::RetryAfterGC(requested_bytes, space) if the allocation
  // failed.
  // Please note this does not perform a garbage collection.
  static Object* AllocateSharedFunctionInfo(Object* name);

  // Allocates a new cons string object.
  // Returns Failure::RetryAfterGC(requested_bytes, space) if the allocation
  // failed.
  // Please note this does not perform a garbage collection.
  static Object* AllocateConsString(String* first, String* second);

  // Allocates a new sliced string object which is a slice of an underlying
  // string buffer stretching from the index start (inclusive) to the index
  // end (exclusive).
  // Returns Failure::RetryAfterGC(requested_bytes, space) if the allocation
  // failed.
  // Please note this does not perform a garbage collection.
  static Object* AllocateSlicedString(String* buffer, int start, int end);

  // Allocates a new sub string object which is a substring of an underlying
  // string buffer stretching from the index start (inclusive) to the index
  // end (exclusive).
  // Returns Failure::RetryAfterGC(requested_bytes, space) if the allocation
  // failed.
  // Please note this does not perform a garbage collection.
  static Object* AllocateSubString(String* buffer, int start, int end);

  // Allocate a new external string object, which is backed by a string
  // resource that resides outside the V8 heap.
  // Returns Failure::RetryAfterGC(requested_bytes, space) if the allocation
  // failed.
  // Please note this does not perform a garbage collection.
  static Object* AllocateExternalStringFromAscii(
      ExternalAsciiString::Resource* resource);
  static Object* AllocateExternalStringFromTwoByte(
      ExternalTwoByteString::Resource* resource);

  // Allocates an uninitialized object.  The memory is non-executable if the
  // hardware and OS allow.
  // Returns Failure::RetryAfterGC(requested_bytes, space) if the allocation
  // failed.
  // Please note this function does not perform a garbage collection.
  static inline Object* AllocateRaw(int size_in_bytes,
<<<<<<< HEAD
                                    AllocationSpace space);
=======
                                    AllocationSpace space,
                                    AllocationSpace retry_space);
>>>>>>> 6a565728

  // Makes a new native code object
  // Returns Failure::RetryAfterGC(requested_bytes, space) if the allocation
  // failed.
  // Please note this function does not perform a garbage collection.
  static Object* CreateCode(const CodeDesc& desc,
                            ScopeInfo<>* sinfo,
                            Code::Flags flags);

  static Object* CopyCode(Code* code);
  // Finds the symbol for string in the symbol table.
  // If not found, a new symbol is added to the table and returned.
  // Returns Failure::RetryAfterGC(requested_bytes, space) if allocation
  // failed.
  // Please note this function does not perform a garbage collection.
  static Object* LookupSymbol(Vector<const char> str);
  static Object* LookupAsciiSymbol(const char* str) {
    return LookupSymbol(CStrVector(str));
  }
  static Object* LookupSymbol(String* str);
  static bool LookupSymbolIfExists(String* str, String** symbol);

  // Compute the matching symbol map for a string if possible.
  // NULL is returned if string is in new space or not flattened.
  static Map* SymbolMapForString(String* str);

  // Converts the given boolean condition to JavaScript boolean value.
  static Object* ToBoolean(bool condition) {
    return condition ? true_value() : false_value();
  }

  // Code that should be run before and after each GC.  Includes some
  // reporting/verification activities when compiled with DEBUG set.
  static void GarbageCollectionPrologue();
  static void GarbageCollectionEpilogue();

  // Performs garbage collection operation.
  // Returns whether required_space bytes are available after the collection.
  static bool CollectGarbage(int required_space, AllocationSpace space);

  // Performs a full garbage collection.
  static void CollectAllGarbage();

  // Utility to invoke the scavenger. This is needed in test code to
  // ensure correct callback for weak global handles.
  static void PerformScavenge();

#ifdef DEBUG
  // Utility used with flag gc-greedy.
  static bool GarbageCollectionGreedyCheck();
#endif

  static void SetGlobalGCPrologueCallback(GCCallback callback) {
    global_gc_prologue_callback_ = callback;
  }
  static void SetGlobalGCEpilogueCallback(GCCallback callback) {
    global_gc_epilogue_callback_ = callback;
  }

  // Heap roots
#define ROOT_ACCESSOR(type, name) static type* name() { return name##_; }
  ROOT_LIST(ROOT_ACCESSOR)
#undef ROOT_ACCESSOR

// Utility type maps
#define STRUCT_MAP_ACCESSOR(NAME, Name, name) \
    static Map* name##_map() { return name##_map_; }
  STRUCT_LIST(STRUCT_MAP_ACCESSOR)
#undef STRUCT_MAP_ACCESSOR

#define SYMBOL_ACCESSOR(name, str) static String* name() { return name##_; }
  SYMBOL_LIST(SYMBOL_ACCESSOR)
#undef SYMBOL_ACCESSOR

  // Iterates over all roots in the heap.
  static void IterateRoots(ObjectVisitor* v);
  // Iterates over all strong roots in the heap.
  static void IterateStrongRoots(ObjectVisitor* v);

  // Iterates remembered set of an old space.
  static void IterateRSet(PagedSpace* space, ObjectSlotCallback callback);

  // Iterates a range of remembered set addresses starting with rset_start
  // corresponding to the range of allocated pointers
  // [object_start, object_end).
  static void IterateRSetRange(Address object_start,
                               Address object_end,
                               Address rset_start,
                               ObjectSlotCallback copy_object_func);

  // Returns whether the object resides in new space.
  static inline bool InNewSpace(Object* object);
  static inline bool InFromSpace(Object* object);
  static inline bool InToSpace(Object* object);

  // Checks whether an address/object in the heap (including auxiliary
  // area and unused area).
  static bool Contains(Address addr);
  static bool Contains(HeapObject* value);

  // Checks whether an address/object in a space.
  // Currently used by tests and heap verification only.
  static bool InSpace(Address addr, AllocationSpace space);
  static bool InSpace(HeapObject* value, AllocationSpace space);

  // Finds out which space an object should get promoted to based on its type.
  static inline OldSpace* TargetSpace(HeapObject* object);
<<<<<<< HEAD
=======
  static inline AllocationSpace TargetSpaceId(InstanceType type);
>>>>>>> 6a565728

  // Sets the stub_cache_ (only used when expanding the dictionary).
  static void set_code_stubs(Dictionary* value) { code_stubs_ = value; }

  // Sets the non_monomorphic_cache_ (only used when expanding the dictionary).
  static void set_non_monomorphic_cache(Dictionary* value) {
    non_monomorphic_cache_ = value;
  }

  // Gets, sets and clears the lookup cache used for keyed access.
  static inline Object* GetKeyedLookupCache();
  static inline void SetKeyedLookupCache(LookupCache* cache);
  static inline void ClearKeyedLookupCache();

#ifdef DEBUG
  static void Print();
  static void PrintHandles();

  // Verify the heap is in its normal state before or after a GC.
  static void Verify();

  // Report heap statistics.
  static void ReportHeapStatistics(const char* title);
  static void ReportCodeStatistics(const char* title);

  // Fill in bogus values in from space
  static void ZapFromSpace();
#endif

  // Makes a new symbol object
  // Returns Failure::RetryAfterGC(requested_bytes, space) if the allocation
  // failed.
  // Please note this function does not perform a garbage collection.
  static Object* CreateSymbol(const char* str, int length, int hash);
  static Object* CreateSymbol(String* str);

  // Write barrier support for address[offset] = o.
  inline static void RecordWrite(Address address, int offset);

  // Given an address occupied by a live code object, return that object.
  static Object* FindCodeObject(Address a);

  // Invoke Shrink on shrinkable spaces.
  static void Shrink();

  enum HeapState { NOT_IN_GC, SCAVENGE, MARK_COMPACT };
  static inline HeapState gc_state() { return gc_state_; }

#ifdef DEBUG
  static bool IsAllocationAllowed() { return allocation_allowed_; }
  static inline bool allow_allocation(bool enable);

  static bool disallow_allocation_failure() {
    return disallow_allocation_failure_;
  }

  static void TracePathToObject();
  static void TracePathToGlobal();
#endif

  // Callback function pased to Heap::Iterate etc.  Copies an object if
  // necessary, the object might be promoted to an old space.  The caller must
  // ensure the precondition that the object is (a) a heap object and (b) in
  // the heap's from space.
  static void ScavengePointer(HeapObject** p);
  static inline void ScavengeObject(HeapObject** p, HeapObject* object);

  // Clear a range of remembered set addresses corresponding to the object
  // area address 'start' with size 'size_in_bytes', eg, when adding blocks
  // to the free list.
  static void ClearRSetRange(Address start, int size_in_bytes);

  // Rebuild remembered set in old and map spaces.
  static void RebuildRSets();

  //
  // Support for the API.
  //

  static bool CreateApiObjects();

  // Attempt to find the number in a small cache.  If we finds it, return
  // the string representation of the number.  Otherwise return undefined.
  static Object* GetNumberStringCache(Object* number);

  // Update the cache with a new number-string pair.
  static void SetNumberStringCache(Object* number, String* str);

  // Entries in the cache.  Must be a power of 2.
  static const int kNumberStringCacheSize = 64;

  // Adjusts the amount of registered external memory.
  // Returns the adjusted value.
  static int AdjustAmountOfExternalAllocatedMemory(int change_in_bytes) {
    int amount = amount_of_external_allocated_memory_ + change_in_bytes;
    if (change_in_bytes >= 0) {
      // Avoid overflow.
      if (amount > amount_of_external_allocated_memory_) {
        amount_of_external_allocated_memory_ = amount;
      }
    } else {
      // Avoid underflow.
      if (amount >= 0) {
        amount_of_external_allocated_memory_ = amount;
      }
    }
    ASSERT(amount_of_external_allocated_memory_ >= 0);
    return amount_of_external_allocated_memory_;
  }

  // Allocate unitialized fixed array (pretenure == NON_TENURE).
  static Object* AllocateRawFixedArray(int length);

  // True if we have reached the allocation limit in the old generation that
  // should force the next GC (caused normally) to be a full one.
  static bool OldGenerationPromotionLimitReached() {
    return (PromotedSpaceSize() + PromotedExternalMemorySize())
           > old_gen_promotion_limit_;
  }

  // True if we have reached the allocation limit in the old generation that
  // should artificially cause a GC right now.
  static bool OldGenerationAllocationLimitReached() {
    return (PromotedSpaceSize() + PromotedExternalMemorySize())
           > old_gen_allocation_limit_;
  }

 private:
  static int semispace_size_;
  static int initial_semispace_size_;
  static int young_generation_size_;
  static int old_generation_size_;

  static int new_space_growth_limit_;
  static int scavenge_count_;

  static int always_allocate_scope_depth_;

  static const int kMaxMapSpaceSize = 8*MB;

<<<<<<< HEAD
  static NewSpace* new_space_;
=======
  static NewSpace new_space_;
>>>>>>> 6a565728
  static OldSpace* old_pointer_space_;
  static OldSpace* old_data_space_;
  static OldSpace* code_space_;
  static MapSpace* map_space_;
  static LargeObjectSpace* lo_space_;
  static HeapState gc_state_;

  // Returns the size of object residing in non new spaces.
  static int PromotedSpaceSize();

  // Returns the amount of external memory registered since last global gc.
  static int PromotedExternalMemorySize();

  static int mc_count_;  // how many mark-compact collections happened
  static int gc_count_;  // how many gc happened

#ifdef DEBUG
  static bool allocation_allowed_;

  // If the --gc-interval flag is set to a positive value, this
  // variable holds the value indicating the number of allocations
  // remain until the next failure and garbage collection.
  static int allocation_timeout_;

  // Do we expect to be able to handle allocation failure at this
  // time?
  static bool disallow_allocation_failure_;
#endif  // DEBUG

  // Limit that triggers a global GC on the next (normally caused) GC.  This
  // is checked when we have already decided to do a GC to help determine
  // which collector to invoke.
  static int old_gen_promotion_limit_;

  // Limit that triggers a global GC as soon as is reasonable.  This is
  // checked before expanding a paged space in the old generation and on
  // every allocation in large object space.
  static int old_gen_allocation_limit_;

  // The amount of external memory registered through the API kept alive
  // by global handles
  static int amount_of_external_allocated_memory_;

  // Caches the amount of external memory registered at the last global gc.
  static int amount_of_external_allocated_memory_at_last_global_gc_;

  // Indicates that an allocation has failed in the old generation since the
  // last GC.
  static int old_gen_exhausted_;

  // Declare all the roots
#define ROOT_DECLARATION(type, name) static type* name##_;
  ROOT_LIST(ROOT_DECLARATION)
#undef ROOT_DECLARATION

// Utility type maps
#define DECLARE_STRUCT_MAP(NAME, Name, name) static Map* name##_map_;
  STRUCT_LIST(DECLARE_STRUCT_MAP)
#undef DECLARE_STRUCT_MAP

#define SYMBOL_DECLARATION(name, str) static String* name##_;
  SYMBOL_LIST(SYMBOL_DECLARATION)
#undef SYMBOL_DECLARATION

  // GC callback function, called before and after mark-compact GC.
  // Allocations in the callback function are disallowed.
  static GCCallback global_gc_prologue_callback_;
  static GCCallback global_gc_epilogue_callback_;

  // Checks whether a global GC is necessary
  static GarbageCollector SelectGarbageCollector(AllocationSpace space);

  // Performs garbage collection
  static void PerformGarbageCollection(AllocationSpace space,
                                       GarbageCollector collector,
                                       GCTracer* tracer);

  // Returns either a Smi or a Number object from 'value'. If 'new_object'
  // is false, it may return a preallocated immutable object.
  static Object* SmiOrNumberFromDouble(double value,
                                       bool new_object,
                                       PretenureFlag pretenure = NOT_TENURED);

  // Allocate an uninitialized object in map space.  The behavior is identical
  // to Heap::AllocateRaw(size_in_bytes, MAP_SPACE), except that (a) it doesn't
  // have to test the allocation space argument and (b) can reduce code size
  // (since both AllocateRaw and AllocateRawMap are inlined).
  static inline Object* AllocateRawMap(int size_in_bytes);

<<<<<<< HEAD

=======
>>>>>>> 6a565728
  // Initializes a JSObject based on its map.
  static void InitializeJSObjectFromMap(JSObject* obj,
                                        FixedArray* properties,
                                        Map* map);

  static bool CreateInitialMaps();
  static bool CreateInitialObjects();
  static void CreateFixedStubs();
  static Object* CreateOddball(Map* map,
                               const char* to_string,
                               Object* to_number);

  // Allocate empty fixed array.
  static Object* AllocateEmptyFixedArray();

  // Performs a minor collection in new generation.
  static void Scavenge();

  // Performs a major collection in the whole heap.
  static void MarkCompact(GCTracer* tracer);

  // Code to be run before and after mark-compact.
  static void MarkCompactPrologue();
  static void MarkCompactEpilogue();

  // Helper function used by CopyObject to copy a source object to an
  // allocated target object and update the forwarding pointer in the source
  // object.  Returns the target object.
  static HeapObject* MigrateObject(HeapObject* source,
                                   HeapObject* target,
                                   int size);

  // Helper function that governs the promotion policy from new space to
  // old.  If the object's old address lies below the new space's age
  // mark or if we've already filled the bottom 1/16th of the to space,
  // we try to promote this object.
  static inline bool ShouldBePromoted(Address old_address, int object_size);
#if defined(DEBUG) || defined(ENABLE_LOGGING_AND_PROFILING)
  // Record the copy of an object in the NewSpace's statistics.
  static void RecordCopiedObject(HeapObject* obj);

  // Record statistics before and after garbage collection.
  static void ReportStatisticsBeforeGC();
  static void ReportStatisticsAfterGC();
#endif

  // Update an old object's remembered set
  static int UpdateRSet(HeapObject* obj);

  // Rebuild remembered set in an old space.
  static void RebuildRSets(PagedSpace* space);

  // Rebuild remembered set in the large object space.
  static void RebuildRSets(LargeObjectSpace* space);

  // Slow part of scavenge object.
  static void ScavengeObjectSlow(HeapObject** p, HeapObject* object);

  // Copy memory from src to dst.
  inline static void CopyBlock(Object** dst, Object** src, int byte_size);

  static const int kInitialSymbolTableSize = 2048;
  static const int kInitialEvalCacheSize = 64;

  friend class Factory;
  friend class DisallowAllocationFailure;
  friend class AlwaysAllocateScope;
};


class AlwaysAllocateScope {
 public:
  AlwaysAllocateScope() {
    // We shouldn't hit any nested scopes, because that requires
    // non-handle code to call handle code. The code still works but
    // performance will degrade, so we want to catch this situation
    // in debug mode.
    ASSERT(Heap::always_allocate_scope_depth_ == 0);
    Heap::always_allocate_scope_depth_++;
  }

  ~AlwaysAllocateScope() {
    Heap::always_allocate_scope_depth_--;
    ASSERT(Heap::always_allocate_scope_depth_ == 0);
  }
};


#ifdef DEBUG
// Visitor class to verify interior pointers that do not have remembered set
// bits.  All heap object pointers have to point into the heap to a location
// that has a map pointer at its first word.  Caveat: Heap::Contains is an
// approximation because it can return true for objects in a heap space but
// above the allocation pointer.
class VerifyPointersVisitor: public ObjectVisitor {
 public:
  void VisitPointers(Object** start, Object** end) {
    for (Object** current = start; current < end; current++) {
      if ((*current)->IsHeapObject()) {
        HeapObject* object = HeapObject::cast(*current);
        ASSERT(Heap::Contains(object));
        ASSERT(object->map()->IsMap());
      }
    }
  }
};


// Visitor class to verify interior pointers that have remembered set bits.
// As VerifyPointersVisitor but also checks that remembered set bits are
// always set for pointers into new space.
class VerifyPointersAndRSetVisitor: public ObjectVisitor {
 public:
  void VisitPointers(Object** start, Object** end) {
    for (Object** current = start; current < end; current++) {
      if ((*current)->IsHeapObject()) {
        HeapObject* object = HeapObject::cast(*current);
        ASSERT(Heap::Contains(object));
        ASSERT(object->map()->IsMap());
        if (Heap::InNewSpace(object)) {
          ASSERT(Page::IsRSetSet(reinterpret_cast<Address>(current), 0));
        }
      }
    }
  }
};
#endif


// Space iterator for iterating over all spaces of the heap.
// Returns each space in turn, and null when it is done.
class AllSpaces BASE_EMBEDDED {
 public:
  Space* next();
  AllSpaces() { counter_ = FIRST_SPACE; }
 private:
  int counter_;
};


// Space iterator for iterating over all old spaces of the heap: Old pointer
// space, old data space and code space.
// Returns each space in turn, and null when it is done.
class OldSpaces BASE_EMBEDDED {
 public:
  OldSpace* next();
  OldSpaces() { counter_ = OLD_POINTER_SPACE; }
 private:
  int counter_;
};


// Space iterator for iterating over all the paged spaces of the heap:
// Map space, old pointer space, old data space and code space.
// Returns each space in turn, and null when it is done.
class PagedSpaces BASE_EMBEDDED {
 public:
  PagedSpace* next();
  PagedSpaces() { counter_ = OLD_POINTER_SPACE; }
 private:
  int counter_;
};


// Space iterator for iterating over all spaces of the heap.
// For each space an object iterator is provided. The deallocation of the
// returned object iterators is handled by the space iterator.
class SpaceIterator : public Malloced {
 public:
  SpaceIterator();
  virtual ~SpaceIterator();

  bool has_next();
  ObjectIterator* next();

 private:
  ObjectIterator* CreateIterator();

  int current_space_;  // from enum AllocationSpace.
  ObjectIterator* iterator_;  // object iterator for the current space.
};


// A HeapIterator provides iteration over the whole heap It aggregates a the
// specific iterators for the different spaces as these can only iterate over
// one space only.

class HeapIterator BASE_EMBEDDED {
 public:
  explicit HeapIterator();
  virtual ~HeapIterator();

  bool has_next();
  HeapObject* next();
  void reset();

 private:
  // Perform the initialization.
  void Init();

  // Perform all necessary shutdown (destruction) work.
  void Shutdown();

  // Space iterator for iterating all the spaces.
  SpaceIterator* space_iterator_;
  // Object iterator for the space currently being iterated.
  ObjectIterator* object_iterator_;
};


// ----------------------------------------------------------------------------
// Marking stack for tracing live objects.

class MarkingStack {
 public:
  void Initialize(Address low, Address high) {
    top_ = low_ = reinterpret_cast<HeapObject**>(low);
    high_ = reinterpret_cast<HeapObject**>(high);
    overflowed_ = false;
  }

  bool is_full() { return top_ >= high_; }

  bool is_empty() { return top_ <= low_; }

  bool overflowed() { return overflowed_; }

  void clear_overflowed() { overflowed_ = false; }

  // Push the (marked) object on the marking stack if there is room,
  // otherwise mark the object as overflowed and wait for a rescan of the
  // heap.
  void Push(HeapObject* object) {
    CHECK(object->IsHeapObject());
    if (is_full()) {
      object->SetOverflow();
      overflowed_ = true;
    } else {
      *(top_++) = object;
    }
  }

  HeapObject* Pop() {
    ASSERT(!is_empty());
    HeapObject* object = *(--top_);
    CHECK(object->IsHeapObject());
    return object;
  }

 private:
  HeapObject** low_;
  HeapObject** top_;
  HeapObject** high_;
  bool overflowed_;
};


// A helper class to document/test C++ scopes where we do not
// expect a GC. Usage:
//
// /* Allocation not allowed: we cannot handle a GC in this scope. */
// { AssertNoAllocation nogc;
//   ...
// }

#ifdef DEBUG

class DisallowAllocationFailure {
 public:
  DisallowAllocationFailure() {
    old_state_ = Heap::disallow_allocation_failure_;
    Heap::disallow_allocation_failure_ = true;
  }
  ~DisallowAllocationFailure() {
    Heap::disallow_allocation_failure_ = old_state_;
  }
 private:
  bool old_state_;
};

class AssertNoAllocation {
 public:
  AssertNoAllocation() {
    old_state_ = Heap::allow_allocation(false);
  }

  ~AssertNoAllocation() {
    Heap::allow_allocation(old_state_);
  }

 private:
  bool old_state_;
};

#else  // ndef DEBUG

class AssertNoAllocation {
 public:
  AssertNoAllocation() { }
  ~AssertNoAllocation() { }
};

#endif

#ifdef ENABLE_LOGGING_AND_PROFILING
// The HeapProfiler writes data to the log files, which can be postprocessed
// to generate .hp files for use by the GHC/Valgrind tool hp2ps.
class HeapProfiler {
 public:
  // Write a single heap sample to the log file.
  static void WriteSample();

 private:
  // Update the array info with stats from obj.
  static void CollectStats(HeapObject* obj, HistogramInfo* info);
};
#endif

// GCTracer collects and prints ONE line after each garbage collector
// invocation IFF --trace_gc is used.

class GCTracer BASE_EMBEDDED {
 public:
  GCTracer();

  ~GCTracer();

  // Sets the collector.
  void set_collector(GarbageCollector collector) { collector_ = collector; }

  // Sets the GC count.
  void set_gc_count(int count) { gc_count_ = count; }

  // Sets the full GC count.
  void set_full_gc_count(int count) { full_gc_count_ = count; }

  // Sets the flag that this is a compacting full GC.
  void set_is_compacting() { is_compacting_ = true; }

  // Increment and decrement the count of marked objects.
  void increment_marked_count() { ++marked_count_; }
  void decrement_marked_count() { --marked_count_; }

  int marked_count() { return marked_count_; }

 private:
  // Returns a string matching the collector.
  const char* CollectorString();

  // Returns size of object in heap (in MB).
  double SizeOfHeapObjects() {
    return (static_cast<double>(Heap::SizeOfObjects())) / MB;
  }

  double start_time_;  // Timestamp set in the constructor.
  double start_size_;  // Size of objects in heap set in constructor.
  GarbageCollector collector_;  // Type of collector.

  // A count (including this one, eg, the first collection is 1) of the
  // number of garbage collections.
  int gc_count_;

  // A count (including this one) of the number of full garbage collections.
  int full_gc_count_;

  // True if the current GC is a compacting full collection, false
  // otherwise.
  bool is_compacting_;

  // True if the *previous* full GC cwas a compacting collection (will be
  // false if there has not been a previous full GC).
  bool previous_has_compacted_;

  // On a full GC, a count of the number of marked objects.  Incremented
  // when an object is marked and decremented when an object's mark bit is
  // cleared.  Will be zero on a scavenge collection.
  int marked_count_;

  // The count from the end of the previous full GC.  Will be zero if there
  // was no previous full GC.
  int previous_marked_count_;
};

} }  // namespace v8::internal

#endif  // V8_HEAP_H_<|MERGE_RESOLUTION|>--- conflicted
+++ resolved
@@ -126,7 +126,6 @@
   V(Object, keyed_lookup_cache)
 
 
-
 #define ROOT_LIST(V)                                  \
   STRONG_ROOT_LIST(V)                                 \
   V(Object, symbol_table)
@@ -254,11 +253,7 @@
   static uint32_t NewSpaceMask() { return new_space_.mask(); }
   static Address NewSpaceTop() { return new_space_.top(); }
 
-<<<<<<< HEAD
-  static NewSpace* new_space() { return new_space_; }
-=======
   static NewSpace* new_space() { return &new_space_; }
->>>>>>> 6a565728
   static OldSpace* old_pointer_space() { return old_pointer_space_; }
   static OldSpace* old_data_space() { return old_data_space_; }
   static OldSpace* code_space() { return code_space_; }
@@ -533,12 +528,8 @@
   // failed.
   // Please note this function does not perform a garbage collection.
   static inline Object* AllocateRaw(int size_in_bytes,
-<<<<<<< HEAD
-                                    AllocationSpace space);
-=======
                                     AllocationSpace space,
                                     AllocationSpace retry_space);
->>>>>>> 6a565728
 
   // Makes a new native code object
   // Returns Failure::RetryAfterGC(requested_bytes, space) if the allocation
@@ -646,10 +637,7 @@
 
   // Finds out which space an object should get promoted to based on its type.
   static inline OldSpace* TargetSpace(HeapObject* object);
-<<<<<<< HEAD
-=======
   static inline AllocationSpace TargetSpaceId(InstanceType type);
->>>>>>> 6a565728
 
   // Sets the stub_cache_ (only used when expanding the dictionary).
   static void set_code_stubs(Dictionary* value) { code_stubs_ = value; }
@@ -790,11 +778,7 @@
 
   static const int kMaxMapSpaceSize = 8*MB;
 
-<<<<<<< HEAD
-  static NewSpace* new_space_;
-=======
   static NewSpace new_space_;
->>>>>>> 6a565728
   static OldSpace* old_pointer_space_;
   static OldSpace* old_data_space_;
   static OldSpace* code_space_;
@@ -884,10 +868,6 @@
   // (since both AllocateRaw and AllocateRawMap are inlined).
   static inline Object* AllocateRawMap(int size_in_bytes);
 
-<<<<<<< HEAD
-
-=======
->>>>>>> 6a565728
   // Initializes a JSObject based on its map.
   static void InitializeJSObjectFromMap(JSObject* obj,
                                         FixedArray* properties,
