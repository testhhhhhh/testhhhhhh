--- conflicted
+++ resolved
@@ -184,34 +184,20 @@
 
   // Enter an internal frame.
   __ EnterInternalFrame();
-<<<<<<< HEAD
 
   // Preserve the function.
   __ push(r1);
 
-=======
-
-  // Preserve the function.
-  __ push(r1);
-
->>>>>>> 6a565728
   // Push the function on the stack as the argument to the runtime function.
   __ push(r1);
   __ CallRuntime(Runtime::kLazyCompile, 1);
 
   // Calculate the entry point.
   __ add(r2, r0, Operand(Code::kHeaderSize - kHeapObjectTag));
-<<<<<<< HEAD
 
   // Restore saved function.
   __ pop(r1);
 
-=======
-
-  // Restore saved function.
-  __ pop(r1);
-
->>>>>>> 6a565728
   // Tear down temporary frame.
   __ LeaveInternalFrame();
 
