--- conflicted
+++ resolved
@@ -633,10 +633,7 @@
   inline bool IsSymbolTable();
   inline bool IsCompilationCacheTable();
   inline bool IsMapCache();
-<<<<<<< HEAD
-=======
   inline bool IsLookupCache();
->>>>>>> 6a565728
   inline bool IsPrimitive();
   inline bool IsGlobalObject();
   inline bool IsJSGlobalObject();
@@ -1367,14 +1364,11 @@
   inline Object* FastPropertyAt(int index);
   inline Object* FastPropertyAtPut(int index, Object* value);
 
-<<<<<<< HEAD
-=======
   // Access to set in object properties.
   inline Object* InObjectPropertyAtPut(int index,
                                        Object* value,
                                        WriteBarrierMode mode
                                        = UPDATE_WRITE_BARRIER);
->>>>>>> 6a565728
 
   // initializes the body after properties slot, properties slot is
   // initialized by set_properties
@@ -1609,10 +1603,6 @@
   inline void Get(int descriptor_number, Descriptor* desc);
   inline void Set(int descriptor_number, Descriptor* desc);
 
-<<<<<<< HEAD
-
-=======
->>>>>>> 6a565728
   // Copy the descriptor array, insert a new descriptor and optionally
   // remove map transitions.  If the descriptor is already present, it is
   // replaced.  If a replaced descriptor is a real property (not a transition
@@ -1640,13 +1630,10 @@
   // with low=0 and high=2.
   int BinarySearch(String* name, int low, int high);
 
-<<<<<<< HEAD
-=======
   // Perform a linear search in the instance descriptors represented
   // by this fixed array.  len is the number of descriptor indeces that are
   // valid.  Does not require the descriptors to be sorted.
   int LinearSearch(String* name, int len);
->>>>>>> 6a565728
 
   // Allocates a DescriptorArray, but returns the singleton
   // empty descriptor array object if number_of_descriptors is 0.
@@ -1874,22 +1861,6 @@
 };
 
 
-<<<<<<< HEAD
-class CompilationCacheTable: public HashTable<0, 2> {
- public:
-  // Find cached value for a string key, otherwise return null.
-  Object* Lookup(String* src);
-  Object* Put(String* src, Object* value);
-
-  static inline CompilationCacheTable* cast(Object* obj);
-
- private:
-  DISALLOW_IMPLICIT_CONSTRUCTORS(CompilationCacheTable);
-};
-
-
-=======
->>>>>>> 6a565728
 // MapCache.
 //
 // Maps keys that are a fixed array of symbols to a map.
@@ -1906,8 +1877,6 @@
 };
 
 
-<<<<<<< HEAD
-=======
 // LookupCache.
 //
 // Maps a key consisting of a map and a name to an index within a
@@ -1929,7 +1898,6 @@
 };
 
 
->>>>>>> 6a565728
 // Dictionary for keeping properties and elements in slow case.
 //
 // One element in the prefix is used for storing non-element
@@ -2071,11 +2039,7 @@
   Object* GenerateNewEnumerationIndices();
 
   static const int kMaxNumberKeyIndex = kPrefixStartIndex;
-<<<<<<< HEAD
-  static const int kNextEnumnerationIndexIndex = kMaxNumberKeyIndex + 1;
-=======
   static const int kNextEnumerationIndexIndex = kMaxNumberKeyIndex + 1;
->>>>>>> 6a565728
 
   DISALLOW_IMPLICIT_CONSTRUCTORS(Dictionary);
 };
@@ -2449,8 +2413,6 @@
 
   // Removes a code object from the code cache at the given index.
   void RemoveFromCodeCache(int index);
-<<<<<<< HEAD
-=======
 
   // For every transition in this map, makes the transition's
   // target's prototype pointer point back to this map.
@@ -2462,7 +2424,6 @@
   // transitions, so that we do not process this map again while
   // following back pointers.
   void ClearNonLiveTransitions(Object* real_prototype);
->>>>>>> 6a565728
 
   // Dispatched behavior.
   void MapIterateBody(ObjectVisitor* v);
@@ -2789,9 +2750,6 @@
   // Retrieve the global context from a function's literal array.
   static Context* GlobalContextFromLiterals(FixedArray* literals);
 
-  // Retrieve the global context from a function's literal array.
-  static Context* GlobalContextFromLiterals(FixedArray* literals);
-
   // Layout descriptors.
   static const int kPrototypeOrInitialMapOffset = JSObject::kHeaderSize;
   static const int kSharedFunctionInfoOffset =
@@ -2971,31 +2929,6 @@
 };
 
 
-// Regular expressions
-class JSRegExp: public JSObject {
- public:
-  enum Type { JSCRE, ATOM };
-
-  inline Type type_tag();
-  inline void set_type_tag(Type value);
-
-  DECL_ACCESSORS(type, Object)
-  DECL_ACCESSORS(data, Object)
-
-  static inline JSRegExp* cast(Object* obj);
-
-  // Dispatched behavior.
-#ifdef DEBUG
-  void JSRegExpPrint();
-  void JSRegExpVerify();
-#endif
-
-  static const int kTypeOffset = JSObject::kHeaderSize;
-  static const int kDataOffset = kTypeOffset + kIntSize;
-  static const int kSize = kDataOffset + kIntSize;
-};
-
-
 enum AllowNullsFlag {ALLOW_NULLS, DISALLOW_NULLS};
 enum RobustnessFlag {ROBUST_STRING_TRAVERSAL, FAST_STRING_TRAVERSAL};
 
@@ -3085,13 +3018,10 @@
 
   // Is this string an ascii string.
   inline bool IsAsciiRepresentation();
-<<<<<<< HEAD
-=======
 
   // Specialization of this function from Object that skips the
   // string check.
   inline bool IsSeqAsciiString();
->>>>>>> 6a565728
 
   // Fast testing routines that assume the receiver is a string and
   // just check whether it is a certain kind of string.
@@ -3201,17 +3131,12 @@
 
   static const int kMaxArrayIndexSize = 10;
 
-  static const int kMaxArrayIndexSize = 10;
-
   // Max ascii char code.
   static const int kMaxAsciiCharCode = 127;
 
-<<<<<<< HEAD
-=======
   // Minimum length for a cons or sliced string.
   static const int kMinNonFlatLength = 13;
 
->>>>>>> 6a565728
   // Mask constant for checking if a string has a computed hash code
   // and if it is an array index.  The least significant bit indicates
   // whether a hash code has been computed.  If the hash code has been
@@ -3221,15 +3146,6 @@
   static const int kIsArrayIndexMask = 1 << 1;
   static const int kNofLengthBitFields = 2;
 
-<<<<<<< HEAD
-  // Shift constants for retriving length and hash code from
-  // length/hash field.
-  static const int kHashShift = kNofLengthBitFields;
-  static const int kShortLengthShift = 3 * kBitsPerByte;
-  static const int kMediumLengthShift = 2 * kBitsPerByte;
-  static const int kLongLengthShift = kHashShift;
-
-=======
   // Array index strings this short can keep their index in the hash
   // field.
   static const int kMaxCachedArrayIndexLength = 7;
@@ -3240,7 +3156,6 @@
   static const int kShortLengthShift = kHashShift + kShortStringTag;
   static const int kMediumLengthShift = kHashShift + kMediumStringTag;
   static const int kLongLengthShift = kHashShift + kLongStringTag;
->>>>>>> 6a565728
 
   // Limit for truncation in short printing.
   static const int kMaxShortPrintLength = 1024;
@@ -3384,11 +3299,8 @@
 
   // Get the address of the characters in this string.
   inline Address GetCharsAddress();
-<<<<<<< HEAD
-=======
 
   inline uc16* GetChars();
->>>>>>> 6a565728
 
   // For regexp code.
   const uint16_t* SeqTwoByteStringGetData(unsigned start);
