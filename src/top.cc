--- conflicted
+++ resolved
@@ -774,22 +774,6 @@
         location, HandleVector<Object>(&exception_handle, 1), stack_trace);
   }
 
-  Handle<Object> message_obj;
-  MessageLocation potential_computed_location;
-  bool try_catch_needs_message =
-    is_caught_externally && thread_local_.try_catch_handler_->capture_message_;
-  if (report_exception || try_catch_needs_message) {
-    if (location == NULL) {
-      // If no location was specified we use a computed one instead
-      ComputeLocation(&potential_computed_location);
-      location = &potential_computed_location;
-    }
-    Handle<String> stack_trace;
-    if (FLAG_trace_exception) stack_trace = StackTrace();
-    message_obj = MessageHandler::MakeMessageObject("uncaught_exception",
-        location, HandleVector<Object>(&exception_handle, 1), stack_trace);
-  }
-
   // If the exception is caught externally, we store it in the
   // try/catch handler. The C code can find it later and process it if
   // necessary.
@@ -810,11 +794,7 @@
   if (report_exception) {
     if (message != NULL) {
       MessageHandler::ReportMessage(message);
-<<<<<<< HEAD
-    } else {
-=======
     } else if (!message_obj.is_null()) {
->>>>>>> 6a565728
       MessageHandler::ReportMessage(location, message_obj);
     }
   }
