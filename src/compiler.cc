--- conflicted
+++ resolved
@@ -192,11 +192,7 @@
     // Compile the function and add it to the cache.
     result = MakeFunction(true, false, script, extension, pre_data);
     if (extension == NULL && !result.is_null()) {
-<<<<<<< HEAD
-      CompilationCache::Associate(source, CompilationCache::SCRIPT, result);
-=======
       CompilationCache::PutFunction(source, CompilationCache::SCRIPT, result);
->>>>>>> 6a565728
     }
 
     // Get rid of the pre-parsing data (if necessary).
@@ -230,11 +226,7 @@
     script->set_line_offset(Smi::FromInt(line_offset));
     result = MakeFunction(is_global, true, script, NULL, NULL);
     if (!result.is_null()) {
-<<<<<<< HEAD
-      CompilationCache::Associate(source, entry, result);
-=======
       CompilationCache::PutFunction(source, entry, result);
->>>>>>> 6a565728
     }
   }
   return result;
