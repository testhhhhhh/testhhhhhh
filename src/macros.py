# Copyright 2006-2008 the V8 project authors. All rights reserved.
# Redistribution and use in source and binary forms, with or without
# modification, are permitted provided that the following conditions are
# met:
#
#     * Redistributions of source code must retain the above copyright
#       notice, this list of conditions and the following disclaimer.
#     * Redistributions in binary form must reproduce the above
#       copyright notice, this list of conditions and the following
#       disclaimer in the documentation and/or other materials provided
#       with the distribution.
#     * Neither the name of Google Inc. nor the names of its
#       contributors may be used to endorse or promote products derived
#       from this software without specific prior written permission.
#
# THIS SOFTWARE IS PROVIDED BY THE COPYRIGHT HOLDERS AND CONTRIBUTORS
# "AS IS" AND ANY EXPRESS OR IMPLIED WARRANTIES, INCLUDING, BUT NOT
# LIMITED TO, THE IMPLIED WARRANTIES OF MERCHANTABILITY AND FITNESS FOR
# A PARTICULAR PURPOSE ARE DISCLAIMED. IN NO EVENT SHALL THE COPYRIGHT
# OWNER OR CONTRIBUTORS BE LIABLE FOR ANY DIRECT, INDIRECT, INCIDENTAL,
# SPECIAL, EXEMPLARY, OR CONSEQUENTIAL DAMAGES (INCLUDING, BUT NOT
# LIMITED TO, PROCUREMENT OF SUBSTITUTE GOODS OR SERVICES; LOSS OF USE,
# DATA, OR PROFITS; OR BUSINESS INTERRUPTION) HOWEVER CAUSED AND ON ANY
# THEORY OF LIABILITY, WHETHER IN CONTRACT, STRICT LIABILITY, OR TORT
# (INCLUDING NEGLIGENCE OR OTHERWISE) ARISING IN ANY WAY OUT OF THE USE
# OF THIS SOFTWARE, EVEN IF ADVISED OF THE POSSIBILITY OF SUCH DAMAGE.

# Dictionary that is passed as defines for js2c.py.
# Used for defines that must be defined for all native js files.

const NONE        = 0;
const READ_ONLY   = 1;
const DONT_ENUM   = 2;
const DONT_DELETE = 4;

# Constants used for getter and setter operations.
const GETTER = 0;
const SETTER = 1;

# These definitions must match the index of the properties in objects.h.
const kApiTagOffset               = 0;
const kApiPropertyListOffset      = 1;
const kApiSerialNumberOffset      = 2;
const kApiConstructorOffset       = 2;
const kApiPrototypeTemplateOffset = 5;
const kApiParentTemplateOffset    = 6;

const NO_HINT     = 0;
const NUMBER_HINT = 1;
const STRING_HINT = 2;

const kFunctionTag  = 0;
const kNewObjectTag = 1;

# For date.js.
const HoursPerDay      = 24;
const MinutesPerHour   = 60;
const SecondsPerMinute = 60;
const msPerSecond      = 1000;
const msPerMinute      = 60000;
const msPerHour        = 3600000;
const msPerDay         = 86400000;

# Note: kDayZeroInJulianDay = ToJulianDay(1970, 0, 1).
const kInvalidDate        = 'Invalid Date';
const kDayZeroInJulianDay = 2440588;
const kMonthMask          = 0x1e0;
const kDayMask            = 0x01f;
const kYearShift          = 9;
const kMonthShift         = 5;

# Type query macros.
macro IS_NULL(arg)              = (arg === null);
macro IS_NULL_OR_UNDEFINED(arg) = (arg == null);
macro IS_UNDEFINED(arg)         = (typeof(arg) === 'undefined');
macro IS_FUNCTION(arg)          = (typeof(arg) === 'function');
macro IS_NUMBER(arg)            = (typeof(arg) === 'number');
macro IS_STRING(arg)            = (typeof(arg) === 'string');
macro IS_OBJECT(arg)            = (typeof(arg) === 'object');
macro IS_BOOLEAN(arg)           = (typeof(arg) === 'boolean');
<<<<<<< HEAD
macro IS_REGEXP(arg)            = (%ClassOf(arg) === 'RegExp');
macro IS_ARRAY(arg)             = %IsArrayClass(arg);
macro IS_DATE(arg)              = %IsDateClass(arg);
=======
macro IS_REGEXP(arg)            = %HasRegExpClass(arg);
macro IS_ARRAY(arg)             = %HasArrayClass(arg);
macro IS_DATE(arg)              = %HasDateClass(arg);
>>>>>>> 6a565728
macro IS_ERROR(arg)             = (%ClassOf(arg) === 'Error');
macro IS_SCRIPT(arg)            = (%ClassOf(arg) === 'Script');
macro FLOOR(arg)                = %Math_floor(arg);

# Inline macros. Use %IS_VAR to make sure arg is evaluated only once.
macro NUMBER_IS_NAN(arg) = (!%_IsSmi(%IS_VAR(arg)) && !(arg == arg));
macro TO_INTEGER(arg)    = (%_IsSmi(%IS_VAR(arg)) ? arg : ToInteger(arg));
macro TO_INT32(arg)      = (%_IsSmi(%IS_VAR(arg)) ? arg : ToInt32(arg));

# Macros implemented in Python.
python macro CHAR_CODE(str) = ord(str[1]);

# Accessors for original global properties that ensure they have been loaded.
const ORIGINAL_REGEXP = (global.RegExp, $RegExp);
const ORIGINAL_DATE   = (global.Date, $Date);<|MERGE_RESOLUTION|>--- conflicted
+++ resolved
@@ -78,15 +78,9 @@
 macro IS_STRING(arg)            = (typeof(arg) === 'string');
 macro IS_OBJECT(arg)            = (typeof(arg) === 'object');
 macro IS_BOOLEAN(arg)           = (typeof(arg) === 'boolean');
-<<<<<<< HEAD
-macro IS_REGEXP(arg)            = (%ClassOf(arg) === 'RegExp');
-macro IS_ARRAY(arg)             = %IsArrayClass(arg);
-macro IS_DATE(arg)              = %IsDateClass(arg);
-=======
 macro IS_REGEXP(arg)            = %HasRegExpClass(arg);
 macro IS_ARRAY(arg)             = %HasArrayClass(arg);
 macro IS_DATE(arg)              = %HasDateClass(arg);
->>>>>>> 6a565728
 macro IS_ERROR(arg)             = (%ClassOf(arg) === 'Error');
 macro IS_SCRIPT(arg)            = (%ClassOf(arg) === 'Script');
 macro FLOOR(arg)                = %Math_floor(arg);
