// Copyright 2006-2008 the V8 project authors. All rights reserved.
// Redistribution and use in source and binary forms, with or without
// modification, are permitted provided that the following conditions are
// met:
//
//     * Redistributions of source code must retain the above copyright
//       notice, this list of conditions and the following disclaimer.
//     * Redistributions in binary form must reproduce the above
//       copyright notice, this list of conditions and the following
//       disclaimer in the documentation and/or other materials provided
//       with the distribution.
//     * Neither the name of Google Inc. nor the names of its
//       contributors may be used to endorse or promote products derived
//       from this software without specific prior written permission.
//
// THIS SOFTWARE IS PROVIDED BY THE COPYRIGHT HOLDERS AND CONTRIBUTORS
// "AS IS" AND ANY EXPRESS OR IMPLIED WARRANTIES, INCLUDING, BUT NOT
// LIMITED TO, THE IMPLIED WARRANTIES OF MERCHANTABILITY AND FITNESS FOR
// A PARTICULAR PURPOSE ARE DISCLAIMED. IN NO EVENT SHALL THE COPYRIGHT
// OWNER OR CONTRIBUTORS BE LIABLE FOR ANY DIRECT, INDIRECT, INCIDENTAL,
// SPECIAL, EXEMPLARY, OR CONSEQUENTIAL DAMAGES (INCLUDING, BUT NOT
// LIMITED TO, PROCUREMENT OF SUBSTITUTE GOODS OR SERVICES; LOSS OF USE,
// DATA, OR PROFITS; OR BUSINESS INTERRUPTION) HOWEVER CAUSED AND ON ANY
// THEORY OF LIABILITY, WHETHER IN CONTRACT, STRICT LIABILITY, OR TORT
// (INCLUDING NEGLIGENCE OR OTHERWISE) ARISING IN ANY WAY OUT OF THE USE
// OF THIS SOFTWARE, EVEN IF ADVISED OF THE POSSIBILITY OF SUCH DAMAGE.

#include "v8.h"

#include "disassembler.h"
#include "disasm.h"
#include "macro-assembler.h"

namespace v8 { namespace internal {

#ifdef DEBUG

static const char* TypeToString(InstanceType type);


void Object::Print() {
  if (IsSmi()) {
    Smi::cast(this)->SmiPrint();
  } else if (IsFailure()) {
    Failure::cast(this)->FailurePrint();
  } else {
    HeapObject::cast(this)->HeapObjectPrint();
  }
  Flush();
}


void Object::PrintLn() {
  Print();
  PrintF("\n");
}


void Object::Verify() {
  if (IsSmi()) {
    Smi::cast(this)->SmiVerify();
  } else if (IsFailure()) {
    Failure::cast(this)->FailureVerify();
  } else {
    HeapObject::cast(this)->HeapObjectVerify();
  }
}


void Object::VerifyPointer(Object* p) {
  if (p->IsHeapObject()) {
    HeapObject::VerifyHeapPointer(p);
  } else {
    ASSERT(p->IsSmi());
  }
}


void Smi::SmiVerify() {
  ASSERT(IsSmi());
}


void Failure::FailureVerify() {
  ASSERT(IsFailure());
}


void HeapObject::PrintHeader(const char* id) {
  PrintF("%p: [%s]\n", this, id);
}


void HeapObject::HeapObjectPrint() {
  InstanceType instance_type = map()->instance_type();

  HandleScope scope;
  if (instance_type < FIRST_NONSTRING_TYPE) {
    String::cast(this)->StringPrint();
    return;
  }

  switch (instance_type) {
    case MAP_TYPE:
      Map::cast(this)->MapPrint();
      break;
    case HEAP_NUMBER_TYPE:
      HeapNumber::cast(this)->HeapNumberPrint();
      break;
    case FIXED_ARRAY_TYPE:
      FixedArray::cast(this)->FixedArrayPrint();
      break;
    case BYTE_ARRAY_TYPE:
      ByteArray::cast(this)->ByteArrayPrint();
      break;
    case FILLER_TYPE:
      PrintF("filler");
      break;
    case JS_OBJECT_TYPE:  // fall through
    case JS_ARRAY_TYPE:
    case JS_REGEXP_TYPE:
      JSObject::cast(this)->JSObjectPrint();
      break;
    case ODDBALL_TYPE:
      Oddball::cast(this)->to_string()->Print();
      break;
    case JS_FUNCTION_TYPE:
      JSFunction::cast(this)->JSFunctionPrint();
      break;
    case JS_GLOBAL_OBJECT_TYPE:
      JSGlobalObject::cast(this)->JSGlobalObjectPrint();
      break;
    case JS_BUILTINS_OBJECT_TYPE:
      JSBuiltinsObject::cast(this)->JSBuiltinsObjectPrint();
      break;
    case JS_VALUE_TYPE:
      PrintF("Value wrapper around:");
      JSValue::cast(this)->value()->Print();
      break;
    case CODE_TYPE:
      Code::cast(this)->CodePrint();
      break;
    case PROXY_TYPE:
      Proxy::cast(this)->ProxyPrint();
      break;
    case SHARED_FUNCTION_INFO_TYPE:
      SharedFunctionInfo::cast(this)->SharedFunctionInfoPrint();
      break;

#define MAKE_STRUCT_CASE(NAME, Name, name) \
  case NAME##_TYPE:                        \
    Name::cast(this)->Name##Print();       \
    break;
  STRUCT_LIST(MAKE_STRUCT_CASE)
#undef MAKE_STRUCT_CASE

    default:
      PrintF("UNKNOWN TYPE %d", map()->instance_type());
      UNREACHABLE();
      break;
  }
}


void HeapObject::HeapObjectVerify() {
  InstanceType instance_type = map()->instance_type();

  if (instance_type < FIRST_NONSTRING_TYPE) {
    String::cast(this)->StringVerify();
    return;
  }

  switch (instance_type) {
    case MAP_TYPE:
      Map::cast(this)->MapVerify();
      break;
    case HEAP_NUMBER_TYPE:
      HeapNumber::cast(this)->HeapNumberVerify();
      break;
    case FIXED_ARRAY_TYPE:
      FixedArray::cast(this)->FixedArrayVerify();
      break;
    case BYTE_ARRAY_TYPE:
      ByteArray::cast(this)->ByteArrayVerify();
      break;
    case CODE_TYPE:
      Code::cast(this)->CodeVerify();
      break;
    case ODDBALL_TYPE:
      Oddball::cast(this)->OddballVerify();
      break;
    case JS_OBJECT_TYPE:
      JSObject::cast(this)->JSObjectVerify();
      break;
    case JS_VALUE_TYPE:
      JSValue::cast(this)->JSValueVerify();
      break;
    case JS_FUNCTION_TYPE:
      JSFunction::cast(this)->JSFunctionVerify();
      break;
    case JS_GLOBAL_OBJECT_TYPE:
      JSGlobalObject::cast(this)->JSGlobalObjectVerify();
      break;
    case JS_BUILTINS_OBJECT_TYPE:
      JSBuiltinsObject::cast(this)->JSBuiltinsObjectVerify();
      break;
    case JS_ARRAY_TYPE:
      JSArray::cast(this)->JSArrayVerify();
      break;
    case JS_REGEXP_TYPE:
      JSRegExp::cast(this)->JSRegExpVerify();
      break;
    case FILLER_TYPE:
      break;
    case PROXY_TYPE:
      Proxy::cast(this)->ProxyVerify();
      break;
    case SHARED_FUNCTION_INFO_TYPE:
      SharedFunctionInfo::cast(this)->SharedFunctionInfoVerify();
      break;

#define MAKE_STRUCT_CASE(NAME, Name, name) \
  case NAME##_TYPE:                        \
    Name::cast(this)->Name##Verify();      \
    break;
    STRUCT_LIST(MAKE_STRUCT_CASE)
#undef MAKE_STRUCT_CASE

    default:
      UNREACHABLE();
      break;
  }
}


void HeapObject::VerifyHeapPointer(Object* p) {
  ASSERT(p->IsHeapObject());
  ASSERT(Heap::Contains(HeapObject::cast(p)));
}


void HeapNumber::HeapNumberVerify() {
  ASSERT(IsHeapNumber());
}


void ByteArray::ByteArrayPrint() {
  PrintF("byte array, data starts at %p", GetDataStartAddress());
}


void ByteArray::ByteArrayVerify() {
  ASSERT(IsByteArray());
}


void JSObject::PrintProperties() {
  if (HasFastProperties()) {
    for (DescriptorReader r(map()->instance_descriptors());
         !r.eos();
         r.advance()) {
      PrintF("   ");
      r.GetKey()->StringPrint();
      PrintF(": ");
      if (r.type() == FIELD) {
        FastPropertyAt(r.GetFieldIndex())->ShortPrint();
        PrintF(" (field at offset %d)\n", r.GetFieldIndex());
      } else if (r.type() ==  CONSTANT_FUNCTION) {
        r.GetConstantFunction()->ShortPrint();
        PrintF(" (constant function)\n");
      } else if (r.type() == CALLBACKS) {
        r.GetCallbacksObject()->ShortPrint();
        PrintF(" (callback)\n");
      } else if (r.type() == MAP_TRANSITION) {
        PrintF(" (map transition)\n");
      } else {
        UNREACHABLE();
      }
    }
  } else {
    property_dictionary()->Print();
  }
}


void JSObject::PrintElements() {
  if (HasFastElements()) {
    FixedArray* p = FixedArray::cast(elements());
    for (int i = 0; i < p->length(); i++) {
      PrintF("   %d: ", i);
      p->get(i)->ShortPrint();
      PrintF("\n");
    }
  } else {
    elements()->Print();
  }
}


void JSObject::JSObjectPrint() {
  PrintF("%p: [JSObject]\n", this);
  PrintF(" - map = %p\n", map());
  PrintF(" - prototype = %p\n", GetPrototype());
  PrintF(" {\n");
  PrintProperties();
  PrintElements();
  PrintF(" }\n");
}


void JSObject::JSObjectVerify() {
  VerifyHeapPointer(properties());
  VerifyHeapPointer(elements());
  if (HasFastProperties()) {
    CHECK(map()->unused_property_fields() ==
          (map()->inobject_properties() + properties()->length() -
           map()->NextFreePropertyIndex()));
  }
}


static const char* TypeToString(InstanceType type) {
  switch (type) {
    case INVALID_TYPE: return "INVALID";
    case MAP_TYPE: return "MAP";
    case HEAP_NUMBER_TYPE: return "HEAP_NUMBER";
    case SHORT_SYMBOL_TYPE:
    case MEDIUM_SYMBOL_TYPE:
    case LONG_SYMBOL_TYPE: return "SYMBOL";
    case SHORT_ASCII_SYMBOL_TYPE:
    case MEDIUM_ASCII_SYMBOL_TYPE:
    case LONG_ASCII_SYMBOL_TYPE: return "ASCII_SYMBOL";
    case SHORT_SLICED_SYMBOL_TYPE:
    case MEDIUM_SLICED_SYMBOL_TYPE:
    case LONG_SLICED_SYMBOL_TYPE: return "SLICED_SYMBOL";
    case SHORT_SLICED_ASCII_SYMBOL_TYPE:
    case MEDIUM_SLICED_ASCII_SYMBOL_TYPE:
    case LONG_SLICED_ASCII_SYMBOL_TYPE: return "SLICED_ASCII_SYMBOL";
    case SHORT_CONS_SYMBOL_TYPE:
    case MEDIUM_CONS_SYMBOL_TYPE:
    case LONG_CONS_SYMBOL_TYPE: return "CONS_SYMBOL";
    case SHORT_CONS_ASCII_SYMBOL_TYPE:
    case MEDIUM_CONS_ASCII_SYMBOL_TYPE:
    case LONG_CONS_ASCII_SYMBOL_TYPE: return "CONS_ASCII_SYMBOL";
    case SHORT_EXTERNAL_ASCII_SYMBOL_TYPE:
    case MEDIUM_EXTERNAL_ASCII_SYMBOL_TYPE:
    case LONG_EXTERNAL_ASCII_SYMBOL_TYPE:
    case SHORT_EXTERNAL_SYMBOL_TYPE:
    case MEDIUM_EXTERNAL_SYMBOL_TYPE:
    case LONG_EXTERNAL_SYMBOL_TYPE: return "EXTERNAL_SYMBOL";
    case SHORT_ASCII_STRING_TYPE:
    case MEDIUM_ASCII_STRING_TYPE:
    case LONG_ASCII_STRING_TYPE: return "ASCII_STRING";
    case SHORT_STRING_TYPE:
    case MEDIUM_STRING_TYPE:
    case LONG_STRING_TYPE: return "TWO_BYTE_STRING";
    case SHORT_CONS_STRING_TYPE:
    case MEDIUM_CONS_STRING_TYPE:
    case LONG_CONS_STRING_TYPE:
    case SHORT_CONS_ASCII_STRING_TYPE:
    case MEDIUM_CONS_ASCII_STRING_TYPE:
    case LONG_CONS_ASCII_STRING_TYPE: return "CONS_STRING";
    case SHORT_SLICED_STRING_TYPE:
    case MEDIUM_SLICED_STRING_TYPE:
    case LONG_SLICED_STRING_TYPE:
    case SHORT_SLICED_ASCII_STRING_TYPE:
    case MEDIUM_SLICED_ASCII_STRING_TYPE:
    case LONG_SLICED_ASCII_STRING_TYPE: return "SLICED_STRING";
    case SHORT_EXTERNAL_ASCII_STRING_TYPE:
    case MEDIUM_EXTERNAL_ASCII_STRING_TYPE:
    case LONG_EXTERNAL_ASCII_STRING_TYPE:
    case SHORT_EXTERNAL_STRING_TYPE:
    case MEDIUM_EXTERNAL_STRING_TYPE:
    case LONG_EXTERNAL_STRING_TYPE: return "EXTERNAL_STRING";
    case FIXED_ARRAY_TYPE: return "FIXED_ARRAY";
    case BYTE_ARRAY_TYPE: return "BYTE_ARRAY";
    case FILLER_TYPE: return "FILLER";
    case JS_OBJECT_TYPE: return "JS_OBJECT";
    case ODDBALL_TYPE: return "ODDBALL";
    case SHARED_FUNCTION_INFO_TYPE: return "SHARED_FUNCTION_INFO";
    case JS_FUNCTION_TYPE: return "JS_FUNCTION";
    case CODE_TYPE: return "CODE";
    case JS_ARRAY_TYPE: return "JS_ARRAY";
    case JS_REGEXP_TYPE: return "JS_REGEXP";
    case JS_VALUE_TYPE: return "JS_VALUE";
    case JS_GLOBAL_OBJECT_TYPE: return "JS_GLOBAL_OBJECT";
    case JS_BUILTINS_OBJECT_TYPE: return "JS_BUILTINS_OBJECT";
    case PROXY_TYPE: return "PROXY";
    case SMI_TYPE: return "SMI";
#define MAKE_STRUCT_CASE(NAME, Name, name) case NAME##_TYPE: return #NAME;
  STRUCT_LIST(MAKE_STRUCT_CASE)
#undef MAKE_STRUCT_CASE
  }
  return "UNKNOWN";
}


void Map::MapPrint() {
  HeapObject::PrintHeader("Map");
  PrintF(" - type: %s\n", TypeToString(instance_type()));
  PrintF(" - instance size: %d\n", instance_size());
  PrintF(" - unused property fields: %d\n", unused_property_fields());
  PrintF(" - instance descriptors: ");
  instance_descriptors()->ShortPrint();
  PrintF("\n - prototype: ");
  prototype()->ShortPrint();
  PrintF("\n - constructor: ");
  constructor()->ShortPrint();
  PrintF("\n");
}


void Map::MapVerify() {
  ASSERT(!Heap::InNewSpace(this));
  ASSERT(FIRST_TYPE <= instance_type() && instance_type() <= LAST_TYPE);
  ASSERT(kPointerSize <= instance_size()
         && instance_size() < Heap::Capacity());
  VerifyHeapPointer(prototype());
  VerifyHeapPointer(instance_descriptors());
}


void FixedArray::FixedArrayPrint() {
  HeapObject::PrintHeader("FixedArray");
  PrintF(" - length: %d", length());
  for (int i = 0; i < length(); i++) {
    PrintF("\n  [%d]: ", i);
    get(i)->ShortPrint();
  }
  PrintF("\n");
}


void FixedArray::FixedArrayVerify() {
  for (int i = 0; i < length(); i++) {
    Object* e = get(i);
    if (e->IsHeapObject()) {
      VerifyHeapPointer(e);
    } else {
      e->Verify();
    }
  }
}


void JSValue::JSValuePrint() {
  HeapObject::PrintHeader("ValueObject");
  value()->Print();
}


void JSValue::JSValueVerify() {
  Object* v = value();
  if (v->IsHeapObject()) {
    VerifyHeapPointer(v);
  }
}


void String::StringPrint() {
  if (IsSymbol()) {
    PrintF("#");
  } else if (IsConsString()) {
    PrintF("c\"");
  } else {
    PrintF("\"");
  }

  for (int i = 0; i < length(); i++) {
    PrintF("%c", Get(i));
  }

  if (!IsSymbol()) PrintF("\"");
}


void String::StringVerify() {
  CHECK(IsString());
  CHECK(length() >= 0 && length() <= Smi::kMaxValue);
  if (IsSymbol()) {
    CHECK(!Heap::InNewSpace(this));
  }
}


void JSFunction::JSFunctionPrint() {
  HeapObject::PrintHeader("Function");
  PrintF(" - map = 0x%p\n", map());
  PrintF(" - is boilerplate: %s\n", IsBoilerplate() ? "yes" : "no");
  PrintF(" - initial_map = ");
  if (has_initial_map()) {
    initial_map()->ShortPrint();
  }
  PrintF("\n - shared_info = ");
  shared()->ShortPrint();
  PrintF("\n   - name = ");
  shared()->name()->Print();
  PrintF("\n - context = ");
  unchecked_context()->ShortPrint();
  PrintF("\n - code = ");
  code()->ShortPrint();
  PrintF("\n");

  PrintProperties();
  PrintElements();

  PrintF("\n");
}


void JSFunction::JSFunctionVerify() {
  CHECK(IsJSFunction());
  VerifyObjectField(kPrototypeOrInitialMapOffset);
}


void SharedFunctionInfo::SharedFunctionInfoPrint() {
  HeapObject::PrintHeader("SharedFunctionInfo");
  PrintF(" - name: ");
  name()->ShortPrint();
  PrintF("\n - expected_nof_properties: %d", expected_nof_properties());
  PrintF("\n - instance class name =");
  instance_class_name()->Print();
  PrintF("\n - code =");
  code()->ShortPrint();
  PrintF("\n - source code =");
  GetSourceCode()->ShortPrint();
  PrintF("\n - lazy load: %s",
         lazy_load_data() == Heap::undefined_value() ? "no" : "yes");
  // Script files are often large, hard to read.
  // PrintF("\n - script =");
  // script()->Print();
  PrintF("\n - function token position = %d", function_token_position());
  PrintF("\n - start position = %d", start_position());
  PrintF("\n - end position = %d", end_position());
  PrintF("\n - is expression = %d", is_expression());
  PrintF("\n - debug info = ");
  debug_info()->Print();
  PrintF("\n - length = %d", length());
  PrintF("\n");
}

void SharedFunctionInfo::SharedFunctionInfoVerify() {
  CHECK(IsSharedFunctionInfo());
  VerifyObjectField(kNameOffset);
  VerifyObjectField(kCodeOffset);
  VerifyObjectField(kInstanceClassNameOffset);
  VerifyObjectField(kExternalReferenceDataOffset);
  VerifyObjectField(kLazyLoadDataOffset);
  VerifyObjectField(kScriptOffset);
  VerifyObjectField(kDebugInfoOffset);
}


void JSGlobalObject::JSGlobalObjectPrint() {
  PrintF("global ");
  JSObjectPrint();
}


void JSGlobalObject::JSGlobalObjectVerify() {
  CHECK(IsJSGlobalObject());
  JSObjectVerify();
  for (int i = GlobalObject::kBuiltinsOffset;
       i < JSGlobalObject::kSize;
       i += kPointerSize) {
    VerifyObjectField(i);
  }
}


void JSBuiltinsObject::JSBuiltinsObjectPrint() {
  PrintF("builtins ");
  JSObjectPrint();
}


void JSBuiltinsObject::JSBuiltinsObjectVerify() {
  CHECK(IsJSBuiltinsObject());
  JSObjectVerify();
  for (int i = GlobalObject::kBuiltinsOffset;
       i < JSBuiltinsObject::kSize;
       i += kPointerSize) {
    VerifyObjectField(i);
  }
}


void Oddball::OddballVerify() {
  CHECK(IsOddball());
  VerifyHeapPointer(to_string());
  Object* number = to_number();
  if (number->IsHeapObject()) {
    ASSERT(number == Heap::nan_value());
  } else {
    ASSERT(number->IsSmi());
    int value = Smi::cast(number)->value();
    ASSERT(value == 0 || value == 1 || value == -1);
  }
}


void Code::CodePrint() {
  HeapObject::PrintHeader("Code");
#ifdef ENABLE_DISASSEMBLER
  Disassemble();
#endif
}


void Code::CodeVerify() {
  CHECK(ic_flag() == IC_TARGET_IS_ADDRESS);
  Address last_gc_pc = NULL;
  for (RelocIterator it(this); !it.done(); it.next()) {
    it.rinfo()->Verify();
    // Ensure that GC will not iterate twice over the same pointer.
    if (RelocInfo::IsGCRelocMode(it.rinfo()->rmode())) {
      CHECK(it.rinfo()->pc() != last_gc_pc);
      last_gc_pc = it.rinfo()->pc();
    }
  }
}


void JSArray::JSArrayVerify() {
  JSObjectVerify();
  ASSERT(length()->IsNumber() || length()->IsUndefined());
  ASSERT(elements()->IsUndefined() || elements()->IsFixedArray());
}


void JSRegExp::JSRegExpVerify() {
  JSObjectVerify();
<<<<<<< HEAD
  ASSERT(type()->IsSmi() || type()->IsUndefined());
  if (type()->IsSmi()) {
    switch (type_tag()) {
      case JSRegExp::JSCRE:
        ASSERT(data()->IsFixedArray());
        break;
      default:
        ASSERT_EQ(JSRegExp::ATOM, type_tag());
        ASSERT(data()->IsString());
        break;
    }
  } else {
    ASSERT(data()->IsUndefined());
=======
  ASSERT(data()->IsUndefined() || data()->IsFixedArray());
  switch (TypeTag()) {
    case JSRegExp::ATOM: {
      FixedArray* arr = FixedArray::cast(data());
      ASSERT(arr->get(JSRegExp::kAtomPatternIndex)->IsString());
      break;
    }
    case JSRegExp::JSCRE: {
      FixedArray* arr = FixedArray::cast(data());
      ASSERT(arr->get(JSRegExp::kJscreDataIndex)->IsFixedArray());
      break;
    }
    default:
      ASSERT_EQ(JSRegExp::NOT_COMPILED, TypeTag());
      ASSERT(data()->IsUndefined());
      break;
>>>>>>> 6a565728
  }
}


void Proxy::ProxyPrint() {
  PrintF("proxy to %p", proxy());
}


void Proxy::ProxyVerify() {
  ASSERT(IsProxy());
}


void Dictionary::Print() {
  int capacity = Capacity();
  for (int i = 0; i < capacity; i++) {
    Object* k = KeyAt(i);
    if (IsKey(k)) {
      PrintF(" ");
      if (k->IsString()) {
        String::cast(k)->StringPrint();
      } else {
        k->ShortPrint();
      }
      PrintF(": ");
      ValueAt(i)->ShortPrint();
      PrintF("\n");
    }
  }
}


void AccessorInfo::AccessorInfoVerify() {
  CHECK(IsAccessorInfo());
  VerifyPointer(getter());
  VerifyPointer(setter());
  VerifyPointer(name());
  VerifyPointer(data());
  VerifyPointer(flag());
}

void AccessorInfo::AccessorInfoPrint() {
  PrintF("AccessorInfo");
  PrintF("\n - getter: ");
  getter()->ShortPrint();
  PrintF("\n - setter: ");
  setter()->ShortPrint();
  PrintF("\n - name: ");
  name()->ShortPrint();
  PrintF("\n - data: ");
  data()->ShortPrint();
  PrintF("\n - flag: ");
  flag()->ShortPrint();
}

void AccessCheckInfo::AccessCheckInfoVerify() {
  CHECK(IsAccessCheckInfo());
  VerifyPointer(named_callback());
  VerifyPointer(indexed_callback());
  VerifyPointer(data());
}

void AccessCheckInfo::AccessCheckInfoPrint() {
  PrintF("AccessCheckInfo");
  PrintF("\n - named_callback: ");
  named_callback()->ShortPrint();
  PrintF("\n - indexed_callback: ");
  indexed_callback()->ShortPrint();
  PrintF("\n - data: ");
  data()->ShortPrint();
}

void InterceptorInfo::InterceptorInfoVerify() {
  CHECK(IsInterceptorInfo());
  VerifyPointer(getter());
  VerifyPointer(setter());
  VerifyPointer(query());
  VerifyPointer(deleter());
  VerifyPointer(enumerator());
  VerifyPointer(data());
}

void InterceptorInfo::InterceptorInfoPrint() {
  PrintF("InterceptorInfo");
  PrintF("\n - getter: ");
  getter()->ShortPrint();
  PrintF("\n - setter: ");
  setter()->ShortPrint();
  PrintF("\n - query: ");
  query()->ShortPrint();
  PrintF("\n - deleter: ");
  deleter()->ShortPrint();
  PrintF("\n - enumerator: ");
  enumerator()->ShortPrint();
  PrintF("\n - data: ");
  data()->ShortPrint();
}

void CallHandlerInfo::CallHandlerInfoVerify() {
  CHECK(IsCallHandlerInfo());
  VerifyPointer(callback());
  VerifyPointer(data());
}

void CallHandlerInfo::CallHandlerInfoPrint() {
  PrintF("CallHandlerInfo");
  PrintF("\n - callback: ");
  callback()->ShortPrint();
  PrintF("\n - data: ");
  data()->ShortPrint();
}

void TemplateInfo::TemplateInfoVerify() {
  VerifyPointer(tag());
  VerifyPointer(property_list());
}

void FunctionTemplateInfo::FunctionTemplateInfoVerify() {
  CHECK(IsFunctionTemplateInfo());
  TemplateInfoVerify();
  VerifyPointer(serial_number());
  VerifyPointer(call_code());
  VerifyPointer(property_accessors());
  VerifyPointer(prototype_template());
  VerifyPointer(parent_template());
  VerifyPointer(named_property_handler());
  VerifyPointer(indexed_property_handler());
  VerifyPointer(instance_template());
  VerifyPointer(signature());
  VerifyPointer(access_check_info());
}

void FunctionTemplateInfo::FunctionTemplateInfoPrint() {
  PrintF("FunctionTemplateInfo");
  PrintF("\n - tag: ");
  tag()->ShortPrint();
  PrintF("\n - property_list: ");
  property_list()->ShortPrint();
  PrintF("\n - serial_number: ");
  serial_number()->ShortPrint();
  PrintF("\n - call_code: ");
  call_code()->ShortPrint();
  PrintF("\n - property_accessors: ");
  property_accessors()->ShortPrint();
  PrintF("\n - prototype_template: ");
  prototype_template()->ShortPrint();
  PrintF("\n - parent_template: ");
  parent_template()->ShortPrint();
  PrintF("\n - named_property_handler: ");
  named_property_handler()->ShortPrint();
  PrintF("\n - indexed_property_handler: ");
  indexed_property_handler()->ShortPrint();
  PrintF("\n - instance_template: ");
  instance_template()->ShortPrint();
  PrintF("\n - signature: ");
  signature()->ShortPrint();
  PrintF("\n - access_check_info: ");
  access_check_info()->ShortPrint();
  PrintF("\n - hidden_prototype: %s", hidden_prototype() ? "true" : "false");
  PrintF("\n - undetectable: %s", undetectable() ? "true" : "false");
  PrintF("\n - need_access_check: %s", needs_access_check() ? "true" : "false");
}

void ObjectTemplateInfo::ObjectTemplateInfoVerify() {
  CHECK(IsObjectTemplateInfo());
  TemplateInfoVerify();
  VerifyPointer(constructor());
  VerifyPointer(internal_field_count());
}

void ObjectTemplateInfo::ObjectTemplateInfoPrint() {
  PrintF("ObjectTemplateInfo");
  PrintF("\n - constructor: ");
  constructor()->ShortPrint();
  PrintF("\n - internal_field_count: ");
  internal_field_count()->ShortPrint();
}

void SignatureInfo::SignatureInfoVerify() {
  CHECK(IsSignatureInfo());
  VerifyPointer(receiver());
  VerifyPointer(args());
}

void SignatureInfo::SignatureInfoPrint() {
  PrintF("SignatureInfo");
  PrintF("\n - receiver: ");
  receiver()->ShortPrint();
  PrintF("\n - args: ");
  args()->ShortPrint();
}

void TypeSwitchInfo::TypeSwitchInfoVerify() {
  CHECK(IsTypeSwitchInfo());
  VerifyPointer(types());
}

void TypeSwitchInfo::TypeSwitchInfoPrint() {
  PrintF("TypeSwitchInfo");
  PrintF("\n - types: ");
  types()->ShortPrint();
}


void Script::ScriptVerify() {
  CHECK(IsScript());
  VerifyPointer(source());
  VerifyPointer(name());
  line_offset()->SmiVerify();
  column_offset()->SmiVerify();
  type()->SmiVerify();
}


void Script::ScriptPrint() {
  HeapObject::PrintHeader("Script");
  PrintF("\n - source: ");
  source()->ShortPrint();
  PrintF("\n - name: ");
  name()->ShortPrint();
  PrintF("\n - line_offset: ");
  line_offset()->ShortPrint();
  PrintF("\n - column_offset: ");
  column_offset()->ShortPrint();
  PrintF("\n - type: ");
  type()->ShortPrint();
  PrintF("\n");
}


void DebugInfo::DebugInfoVerify() {
  CHECK(IsDebugInfo());
  VerifyPointer(shared());
  VerifyPointer(original_code());
  VerifyPointer(code());
  VerifyPointer(break_points());
}


void DebugInfo::DebugInfoPrint() {
  PrintF("DebugInfo");
  PrintF("\n - shared");
  shared()->ShortPrint();
  PrintF("\n - original_code");
  original_code()->ShortPrint();
  PrintF("\n - code");
  code()->ShortPrint();
  PrintF("\n - break_points");
  break_points()->ShortPrint();
}


void BreakPointInfo::BreakPointInfoVerify() {
  CHECK(IsBreakPointInfo());
  code_position()->SmiVerify();
  source_position()->SmiVerify();
  statement_position()->SmiVerify();
  VerifyPointer(break_point_objects());
}


void BreakPointInfo::BreakPointInfoPrint() {
  PrintF("BreakPointInfo");
  PrintF("\n - code_position %d", code_position());
  PrintF("\n - source_position %d", source_position());
  PrintF("\n - statement_position %d", statement_position());
  PrintF("\n - break_point_objects ");
  break_point_objects()->ShortPrint();
}


void JSObject::IncrementSpillStatistics(SpillInformation* info) {
  info->number_of_objects_++;
  // Named properties
  if (HasFastProperties()) {
    info->number_of_objects_with_fast_properties_++;
    info->number_of_fast_used_fields_   += map()->NextFreePropertyIndex();
    info->number_of_fast_unused_fields_ += map()->unused_property_fields();
  } else {
    Dictionary* dict = property_dictionary();
    info->number_of_slow_used_properties_ += dict->NumberOfElements();
    info->number_of_slow_unused_properties_ +=
        dict->Capacity() - dict->NumberOfElements();
  }
  // Indexed properties
  if (HasFastElements()) {
    info->number_of_objects_with_fast_elements_++;
    int holes = 0;
    FixedArray* e = FixedArray::cast(elements());
    int len = e->length();
    for (int i = 0; i < len; i++) {
      if (e->get(i) == Heap::the_hole_value()) holes++;
    }
    info->number_of_fast_used_elements_   += len - holes;
    info->number_of_fast_unused_elements_ += holes;
  } else {
    Dictionary* dict = element_dictionary();
    info->number_of_slow_used_elements_ += dict->NumberOfElements();
    info->number_of_slow_unused_elements_ +=
        dict->Capacity() - dict->NumberOfElements();
  }
}


void JSObject::SpillInformation::Clear() {
  number_of_objects_ = 0;
  number_of_objects_with_fast_properties_ = 0;
  number_of_objects_with_fast_elements_ = 0;
  number_of_fast_used_fields_ = 0;
  number_of_fast_unused_fields_ = 0;
  number_of_slow_used_properties_ = 0;
  number_of_slow_unused_properties_ = 0;
  number_of_fast_used_elements_ = 0;
  number_of_fast_unused_elements_ = 0;
  number_of_slow_used_elements_ = 0;
  number_of_slow_unused_elements_ = 0;
}

void JSObject::SpillInformation::Print() {
  PrintF("\n  JSObject Spill Statistics (#%d):\n", number_of_objects_);

  PrintF("    - fast properties (#%d): %d (used) %d (unused)\n",
         number_of_objects_with_fast_properties_,
         number_of_fast_used_fields_, number_of_fast_unused_fields_);

  PrintF("    - slow properties (#%d): %d (used) %d (unused)\n",
         number_of_objects_ - number_of_objects_with_fast_properties_,
         number_of_slow_used_properties_, number_of_slow_unused_properties_);

  PrintF("    - fast elements (#%d): %d (used) %d (unused)\n",
         number_of_objects_with_fast_elements_,
         number_of_fast_used_elements_, number_of_fast_unused_elements_);

  PrintF("    - slow elements (#%d): %d (used) %d (unused)\n",
         number_of_objects_ - number_of_objects_with_fast_elements_,
         number_of_slow_used_elements_, number_of_slow_unused_elements_);

  PrintF("\n");
}


void DescriptorArray::PrintDescriptors() {
  PrintF("Descriptor array  %d\n", number_of_descriptors());
  int number = 0;
  for (DescriptorReader r(this); !r.eos(); r.advance()) {
    Descriptor desc;
    r.Get(&desc);
    PrintF(" %d: ", number++);
    desc.Print();
  }
  PrintF("\n");
}


bool DescriptorArray::IsSortedNoDuplicates() {
  String* current_key = NULL;
  uint32_t current = 0;
  for (DescriptorReader r(this); !r.eos(); r.advance()) {
    String* key = r.GetKey();
    if (key == current_key) {
      PrintDescriptors();
      return false;
    }
    current_key = key;
    uint32_t hash = r.GetKey()->Hash();
    if (hash < current) {
      PrintDescriptors();
      return false;
    }
    current = hash;
  }
  return true;
}


#endif  // DEBUG

} }  // namespace v8::internal<|MERGE_RESOLUTION|>--- conflicted
+++ resolved
@@ -631,21 +631,6 @@
 
 void JSRegExp::JSRegExpVerify() {
   JSObjectVerify();
-<<<<<<< HEAD
-  ASSERT(type()->IsSmi() || type()->IsUndefined());
-  if (type()->IsSmi()) {
-    switch (type_tag()) {
-      case JSRegExp::JSCRE:
-        ASSERT(data()->IsFixedArray());
-        break;
-      default:
-        ASSERT_EQ(JSRegExp::ATOM, type_tag());
-        ASSERT(data()->IsString());
-        break;
-    }
-  } else {
-    ASSERT(data()->IsUndefined());
-=======
   ASSERT(data()->IsUndefined() || data()->IsFixedArray());
   switch (TypeTag()) {
     case JSRegExp::ATOM: {
@@ -662,7 +647,6 @@
       ASSERT_EQ(JSRegExp::NOT_COMPILED, TypeTag());
       ASSERT(data()->IsUndefined());
       break;
->>>>>>> 6a565728
   }
 }
 
