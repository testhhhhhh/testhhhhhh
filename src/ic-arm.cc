// Copyright 2006-2008 the V8 project authors. All rights reserved.
// Redistribution and use in source and binary forms, with or without
// modification, are permitted provided that the following conditions are
// met:
//
//     * Redistributions of source code must retain the above copyright
//       notice, this list of conditions and the following disclaimer.
//     * Redistributions in binary form must reproduce the above
//       copyright notice, this list of conditions and the following
//       disclaimer in the documentation and/or other materials provided
//       with the distribution.
//     * Neither the name of Google Inc. nor the names of its
//       contributors may be used to endorse or promote products derived
//       from this software without specific prior written permission.
//
// THIS SOFTWARE IS PROVIDED BY THE COPYRIGHT HOLDERS AND CONTRIBUTORS
// "AS IS" AND ANY EXPRESS OR IMPLIED WARRANTIES, INCLUDING, BUT NOT
// LIMITED TO, THE IMPLIED WARRANTIES OF MERCHANTABILITY AND FITNESS FOR
// A PARTICULAR PURPOSE ARE DISCLAIMED. IN NO EVENT SHALL THE COPYRIGHT
// OWNER OR CONTRIBUTORS BE LIABLE FOR ANY DIRECT, INDIRECT, INCIDENTAL,
// SPECIAL, EXEMPLARY, OR CONSEQUENTIAL DAMAGES (INCLUDING, BUT NOT
// LIMITED TO, PROCUREMENT OF SUBSTITUTE GOODS OR SERVICES; LOSS OF USE,
// DATA, OR PROFITS; OR BUSINESS INTERRUPTION) HOWEVER CAUSED AND ON ANY
// THEORY OF LIABILITY, WHETHER IN CONTRACT, STRICT LIABILITY, OR TORT
// (INCLUDING NEGLIGENCE OR OTHERWISE) ARISING IN ANY WAY OUT OF THE USE
// OF THIS SOFTWARE, EVEN IF ADVISED OF THE POSSIBILITY OF SUCH DAMAGE.

#include "v8.h"

#include "codegen-inl.h"
#include "ic-inl.h"
#include "runtime.h"
#include "stub-cache.h"

namespace v8 { namespace internal {


// ----------------------------------------------------------------------------
// Static IC stub generators.
//

#define __ masm->


// Helper function used from LoadIC/CallIC GenerateNormal.
static void GenerateDictionaryLoad(MacroAssembler* masm,
                                   Label* done_label,
                                   Label* miss_label,
                                   Register t0,
                                   Register t1) {
  // Register use:
  //
  // t0 - used to hold the property dictionary.
  //
  // t1 - initially the receiver
  //    - used for the index into the property dictionary
  //    - holds the result on exit.
  //
  // r3 - used as temporary and to hold the capacity of the property
  //      dictionary.
  //
  // r2 - holds the name of the property and is unchanges.

  // Check for the absence of an interceptor.
  // Load the map into t0.
  __ ldr(t0, FieldMemOperand(t1, JSObject::kMapOffset));
  // Test the has_named_interceptor bit in the map.
  __ ldr(t0, FieldMemOperand(t1, Map::kInstanceAttributesOffset));
  __ tst(t0, Operand(1 << (Map::kHasNamedInterceptor + (3 * 8))));
  // Jump to miss if the interceptor bit is set.
  __ b(ne, miss_label);


  // Check that the properties array is a dictionary.
  __ ldr(t0, FieldMemOperand(t1, JSObject::kPropertiesOffset));
  __ ldr(r3, FieldMemOperand(t0, HeapObject::kMapOffset));
  __ cmp(r3, Operand(Factory::hash_table_map()));
  __ b(ne, miss_label);

  // Compute the capacity mask.
  const int kCapacityOffset =
      Array::kHeaderSize + Dictionary::kCapacityIndex * kPointerSize;
  __ ldr(r3, FieldMemOperand(t0, kCapacityOffset));
  __ mov(r3, Operand(r3, ASR, kSmiTagSize));  // convert smi to int
  __ sub(r3, r3, Operand(1));

  const int kElementsStartOffset =
      Array::kHeaderSize + Dictionary::kElementsStartIndex * kPointerSize;

  // Generate an unrolled loop that performs a few probes before
  // giving up. Measurements done on Gmail indicate that 2 probes
  // cover ~93% of loads from dictionaries.
  static const int kProbes = 4;
  for (int i = 0; i < kProbes; i++) {
    // Compute the masked index: (hash + i + i * i) & mask.
    __ ldr(t1, FieldMemOperand(r2, String::kLengthOffset));
    __ mov(t1, Operand(t1, LSR, String::kHashShift));
    if (i > 0) __ add(t1, t1, Operand(Dictionary::GetProbeOffset(i)));
    __ and_(t1, t1, Operand(r3));

    // Scale the index by multiplying by the element size.
    ASSERT(Dictionary::kElementSize == 3);
    __ add(t1, t1, Operand(t1, LSL, 1));  // t1 = t1 * 3

    // Check if the key is identical to the name.
    __ add(t1, t0, Operand(t1, LSL, 2));
    __ ldr(ip, FieldMemOperand(t1, kElementsStartOffset));
    __ cmp(r2, Operand(ip));
    if (i != kProbes - 1) {
      __ b(eq, done_label);
    } else {
      __ b(ne, miss_label);
    }
  }

  // Check that the value is a normal property.
  __ bind(done_label);  // t1 == t0 + 4*index
  __ ldr(r3, FieldMemOperand(t1, kElementsStartOffset + 2 * kPointerSize));
  __ tst(r3, Operand(PropertyDetails::TypeField::mask() << kSmiTagSize));
  __ b(ne, miss_label);

  // Get the value at the masked, scaled index and return.
  __ ldr(t1, FieldMemOperand(t1, kElementsStartOffset + 1 * kPointerSize));
}


// Helper function used to check that a value is either not a function
// or is loaded if it is a function.
static void GenerateCheckNonFunctionOrLoaded(MacroAssembler* masm,
                                             Label* miss,
                                             Register value,
                                             Register scratch) {
  Label done;
  // Check if the value is a Smi.
  __ tst(value, Operand(kSmiTagMask));
  __ b(eq, &done);
  // Check if the value is a function.
  __ ldr(scratch, FieldMemOperand(value, HeapObject::kMapOffset));
  __ ldrb(scratch, FieldMemOperand(scratch, Map::kInstanceTypeOffset));
  __ cmp(scratch, Operand(JS_FUNCTION_TYPE));
  __ b(ne, &done);
  // Check if the function has been loaded.
  __ ldr(scratch,
         FieldMemOperand(value, JSFunction::kSharedFunctionInfoOffset));
  __ ldr(scratch,
         FieldMemOperand(scratch, SharedFunctionInfo::kLazyLoadDataOffset));
  __ cmp(scratch, Operand(Factory::undefined_value()));
  __ b(ne, miss);
  __ bind(&done);
}


void LoadIC::GenerateArrayLength(MacroAssembler* masm) {
  // ----------- S t a t e -------------
  //  -- r2    : name
  //  -- lr    : return address
  //  -- [sp]  : receiver
  // -----------------------------------

  Label miss;

  __ ldr(r0, MemOperand(sp, 0));

  // Check that the receiver isn't a smi.
  __ tst(r0, Operand(kSmiTagMask));
  __ b(eq, &miss);

  // Check that the object is a JS array.
  __ ldr(r1, FieldMemOperand(r0, HeapObject::kMapOffset));
  __ ldrb(r1, FieldMemOperand(r1, Map::kInstanceTypeOffset));
  __ cmp(r1, Operand(JS_ARRAY_TYPE));
  __ b(ne, &miss);

  // Load length directly from the JS array.
  __ ldr(r0, FieldMemOperand(r0, JSArray::kLengthOffset));
  __ Ret();

  // Cache miss: Jump to runtime.
  __ bind(&miss);
  Handle<Code> ic(Builtins::builtin(Builtins::LoadIC_Miss));
  __ Jump(ic, RelocInfo::CODE_TARGET);
}


// Generate code to check if an object is a string.  If the object is
// a string, the map's instance type is left in the scratch1 register.
static void GenerateStringCheck(MacroAssembler* masm,
                                Register receiver,
                                Register scratch1,
                                Register scratch2,
                                Label* smi,
                                Label* non_string_object) {
  // Check that the receiver isn't a smi.
  __ tst(receiver, Operand(kSmiTagMask));
  __ b(eq, smi);

  // Check that the object is a string.
  __ ldr(scratch1, FieldMemOperand(receiver, HeapObject::kMapOffset));
  __ ldrb(scratch1, FieldMemOperand(scratch1, Map::kInstanceTypeOffset));
  __ and_(scratch2, scratch1, Operand(kIsNotStringMask));
  // The cast is to resolve the overload for the argument of 0x0.
<<<<<<< HEAD
  __ cmp(r1, Operand(static_cast<int32_t>(kStringTag | kShortStringTag)));
  __ b(ne, &miss);

  // Load length directly from the string.
  __ ldr(r0, FieldMemOperand(r0, String::kLengthOffset));
  __ mov(r0, Operand(r0, LSR, String::kShortLengthShift));
  __ mov(r0, Operand(r0, LSL, kSmiTagSize));
  __ Ret();

  // Cache miss: Jump to runtime.
  __ bind(&miss);
  Handle<Code> ic(Builtins::builtin(Builtins::LoadIC_Miss));
  __ Jump(ic, RelocInfo::CODE_TARGET);
=======
  __ cmp(scratch2, Operand(static_cast<int32_t>(kStringTag)));
  __ b(ne, non_string_object);
>>>>>>> 6a565728
}


void LoadIC::GenerateStringLength(MacroAssembler* masm) {
  // ----------- S t a t e -------------
  //  -- r2    : name
  //  -- lr    : return address
  //  -- [sp]  : receiver
  // -----------------------------------

  Label miss, load_length, check_wrapper;

  __ ldr(r0, MemOperand(sp, 0));

  // Check if the object is a string leaving the instance type in the
  // r1 register.
  GenerateStringCheck(masm, r0, r1, r3, &miss, &check_wrapper);

  // Load length directly from the string.
  __ bind(&load_length);
  __ and_(r1, r1, Operand(kStringSizeMask));
  __ add(r1, r1, Operand(String::kHashShift));
  __ ldr(r0, FieldMemOperand(r0, String::kLengthOffset));
  __ mov(r0, Operand(r0, LSR, r1));
  __ mov(r0, Operand(r0, LSL, kSmiTagSize));
  __ Ret();

<<<<<<< HEAD
  // Cache miss: Jump to runtime.
  __ bind(&miss);
  Handle<Code> ic(Builtins::builtin(Builtins::LoadIC_Miss));
  __ Jump(ic, RelocInfo::CODE_TARGET);
}


void LoadIC::GenerateLongStringLength(MacroAssembler* masm) {
  // ----------- S t a t e -------------
  //  -- r2    : name
  //  -- lr    : return address
  //  -- [sp]  : receiver
  // -----------------------------------

  Label miss;

  __ ldr(r0, MemOperand(sp, 0));
  // Check that the receiver isn't a smi.
  __ tst(r0, Operand(kSmiTagMask));
  __ b(eq, &miss);

  // Check that the object is a long string.
  __ ldr(r1, FieldMemOperand(r0, HeapObject::kMapOffset));
  __ ldrb(r1, FieldMemOperand(r1, Map::kInstanceTypeOffset));
  __ and_(r1, r1, Operand(kIsNotStringMask | kStringSizeMask));
  __ cmp(r1, Operand(kStringTag | kLongStringTag));
=======
  // Check if the object is a JSValue wrapper.
  __ bind(&check_wrapper);
  __ cmp(r1, Operand(JS_VALUE_TYPE));
>>>>>>> 6a565728
  __ b(ne, &miss);

  // Check if the wrapped value is a string and load the length
  // directly if it is.
  __ ldr(r0, FieldMemOperand(r0, JSValue::kValueOffset));
  GenerateStringCheck(masm, r0, r1, r3, &miss, &miss);
  __ b(&load_length);

  // Cache miss: Jump to runtime.
  __ bind(&miss);
  Handle<Code> ic(Builtins::builtin(Builtins::LoadIC_Miss));
  __ Jump(ic, RelocInfo::CODE_TARGET);
}


void LoadIC::GenerateFunctionPrototype(MacroAssembler* masm) {
  // ----------- S t a t e -------------
  //  -- r2    : name
  //  -- lr    : return address
  //  -- [sp]  : receiver
  // -----------------------------------

  // NOTE: Right now, this code always misses on ARM which is
  // sub-optimal. We should port the fast case code from IA-32.

  Handle<Code> ic(Builtins::builtin(Builtins::LoadIC_Miss));
  __ Jump(ic, RelocInfo::CODE_TARGET);
}


// Defined in ic.cc.
Object* CallIC_Miss(Arguments args);

void CallIC::GenerateMegamorphic(MacroAssembler* masm, int argc) {
  // ----------- S t a t e -------------
  //  -- lr: return address
  // -----------------------------------
  Label number, non_number, non_string, boolean, probe, miss;

  // Get the receiver of the function from the stack into r1.
  __ ldr(r1, MemOperand(sp, argc * kPointerSize));
  // Get the name of the function from the stack; 1 ~ receiver.
  __ ldr(r2, MemOperand(sp, (argc + 1) * kPointerSize));

  // Probe the stub cache.
  Code::Flags flags =
      Code::ComputeFlags(Code::CALL_IC, MONOMORPHIC, NORMAL, argc);
  StubCache::GenerateProbe(masm, flags, r1, r2, r3);

  // If the stub cache probing failed, the receiver might be a value.
  // For value objects, we use the map of the prototype objects for
  // the corresponding JSValue for the cache and that is what we need
  // to probe.
  //
  // Check for number.
  __ tst(r1, Operand(kSmiTagMask));
  __ b(eq, &number);
  __ ldr(r3, FieldMemOperand(r1, HeapObject::kMapOffset));
  __ ldrb(r3, FieldMemOperand(r3, Map::kInstanceTypeOffset));
  __ cmp(r3, Operand(HEAP_NUMBER_TYPE));
  __ b(ne, &non_number);
  __ bind(&number);
  StubCompiler::GenerateLoadGlobalFunctionPrototype(
      masm, Context::NUMBER_FUNCTION_INDEX, r1);
  __ b(&probe);

  // Check for string.
  __ bind(&non_number);
  __ cmp(r3, Operand(FIRST_NONSTRING_TYPE));
  __ b(hs, &non_string);
  StubCompiler::GenerateLoadGlobalFunctionPrototype(
      masm, Context::STRING_FUNCTION_INDEX, r1);
  __ b(&probe);

  // Check for boolean.
  __ bind(&non_string);
  __ cmp(r1, Operand(Factory::true_value()));
  __ b(eq, &boolean);
  __ cmp(r1, Operand(Factory::false_value()));
  __ b(ne, &miss);
  __ bind(&boolean);
  StubCompiler::GenerateLoadGlobalFunctionPrototype(
      masm, Context::BOOLEAN_FUNCTION_INDEX, r1);

  // Probe the stub cache for the value object.
  __ bind(&probe);
  StubCache::GenerateProbe(masm, flags, r1, r2, r3);

  // Cache miss: Jump to runtime.
  __ bind(&miss);
  Generate(masm, argc, ExternalReference(IC_Utility(kCallIC_Miss)));
}


void CallIC::GenerateNormal(MacroAssembler* masm, int argc) {
  // ----------- S t a t e -------------
  //  -- lr: return address
  // -----------------------------------

  Label miss, probe, done, global;

  // Get the receiver of the function from the stack into r1.
  __ ldr(r1, MemOperand(sp, argc * kPointerSize));
  // Get the name of the function from the stack; 1 ~ receiver.
  __ ldr(r2, MemOperand(sp, (argc + 1) * kPointerSize));

  // Check that the receiver isn't a smi.
  __ tst(r1, Operand(kSmiTagMask));
  __ b(eq, &miss);

  // Check that the receiver is a valid JS object.
  __ ldr(r0, FieldMemOperand(r1, HeapObject::kMapOffset));
  __ ldrb(r0, FieldMemOperand(r0, Map::kInstanceTypeOffset));
  __ cmp(r0, Operand(FIRST_JS_OBJECT_TYPE));
  __ b(lt, &miss);

  // If this assert fails, we have to check upper bound too.
  ASSERT(LAST_TYPE == JS_FUNCTION_TYPE);

  // Check for access to global object (unlikely).
  __ cmp(r0, Operand(JS_GLOBAL_OBJECT_TYPE));
  __ b(eq, &global);

  // Search the dictionary placing the result in r1.
  __ bind(&probe);
  GenerateDictionaryLoad(masm, &done, &miss, r0, r1);

  // Check that the value isn't a smi.
  __ tst(r1, Operand(kSmiTagMask));
  __ b(eq, &miss);

  // Check that the value is a JSFunction.
  __ ldr(r0, FieldMemOperand(r1, HeapObject::kMapOffset));
  __ ldrb(r0, FieldMemOperand(r0, Map::kInstanceTypeOffset));
  __ cmp(r0, Operand(JS_FUNCTION_TYPE));
  __ b(ne, &miss);

  // Check that the function has been loaded.
  __ ldr(r0, FieldMemOperand(r1, JSFunction::kSharedFunctionInfoOffset));
  __ ldr(r0, FieldMemOperand(r0, SharedFunctionInfo::kLazyLoadDataOffset));
  __ cmp(r0, Operand(Factory::undefined_value()));
  __ b(ne, &miss);

  // Patch the function on the stack; 1 ~ receiver.
  __ str(r1, MemOperand(sp, (argc + 1) * kPointerSize));

  // Invoke the function.
  ParameterCount actual(argc);
  __ InvokeFunction(r1, actual, JUMP_FUNCTION);

  // Global object access: Check access rights.
  __ bind(&global);
  __ CheckAccessGlobal(r1, r0, &miss);
  __ b(&probe);

  // Cache miss: Jump to runtime.
  __ bind(&miss);
  Generate(masm, argc, ExternalReference(IC_Utility(kCallIC_Miss)));
}


void CallIC::Generate(MacroAssembler* masm,
                      int argc,
                      const ExternalReference& f) {
  // ----------- S t a t e -------------
  //  -- lr: return address
  // -----------------------------------

  // Get the receiver of the function from the stack.
  __ ldr(r2, MemOperand(sp, argc * kPointerSize));
  // Get the name of the function to call from the stack.
  __ ldr(r1, MemOperand(sp, (argc + 1) * kPointerSize));

  __ EnterInternalFrame();

  // Push the receiver and the name of the function.
  __ stm(db_w, sp, r1.bit() | r2.bit());

  // Call the entry.
  __ mov(r0, Operand(2));
  __ mov(r1, Operand(f));

  CEntryStub stub;
  __ CallStub(&stub);

  // Move result to r1.
  __ mov(r1, Operand(r0));

  __ LeaveInternalFrame();

  // Patch the function on the stack; 1 ~ receiver.
  __ str(r1, MemOperand(sp, (argc + 1) * kPointerSize));

  // Invoke the function.
  ParameterCount actual(argc);
  __ InvokeFunction(r1, actual, JUMP_FUNCTION);
}


// Defined in ic.cc.
Object* LoadIC_Miss(Arguments args);

void LoadIC::GenerateMegamorphic(MacroAssembler* masm) {
  // ----------- S t a t e -------------
  //  -- r2    : name
  //  -- lr    : return address
  //  -- [sp]  : receiver
  // -----------------------------------

  __ ldr(r0, MemOperand(sp, 0));
  // Probe the stub cache.
  Code::Flags flags = Code::ComputeFlags(Code::LOAD_IC, MONOMORPHIC);
  StubCache::GenerateProbe(masm, flags, r0, r2, r3);

  // Cache miss: Jump to runtime.
  Generate(masm, ExternalReference(IC_Utility(kLoadIC_Miss)));
}


void LoadIC::GenerateNormal(MacroAssembler* masm) {
  // ----------- S t a t e -------------
  //  -- r2    : name
  //  -- lr    : return address
  //  -- [sp]  : receiver
  // -----------------------------------

  Label miss, probe, done, global;

  __ ldr(r0, MemOperand(sp, 0));
  // Check that the receiver isn't a smi.
  __ tst(r0, Operand(kSmiTagMask));
  __ b(eq, &miss);

  // Check that the receiver is a valid JS object.
  __ ldr(r1, FieldMemOperand(r0, HeapObject::kMapOffset));
  __ ldrb(r1, FieldMemOperand(r1, Map::kInstanceTypeOffset));
  __ cmp(r1, Operand(FIRST_JS_OBJECT_TYPE));
  __ b(lt, &miss);
  // If this assert fails, we have to check upper bound too.
  ASSERT(LAST_TYPE == JS_FUNCTION_TYPE);

  // Check for access to global object (unlikely).
  __ cmp(r1, Operand(JS_GLOBAL_OBJECT_TYPE));
  __ b(eq, &global);


  __ bind(&probe);
  GenerateDictionaryLoad(masm, &done, &miss, r1, r0);
  GenerateCheckNonFunctionOrLoaded(masm, &miss, r0, r1);
  __ Ret();

  // Global object access: Check access rights.
  __ bind(&global);
  __ CheckAccessGlobal(r0, r1, &miss);
  __ b(&probe);

  // Cache miss: Restore receiver from stack and jump to runtime.
  __ bind(&miss);
  Generate(masm, ExternalReference(IC_Utility(kLoadIC_Miss)));
}


void LoadIC::GenerateMiss(MacroAssembler* masm) {
  Generate(masm, ExternalReference(IC_Utility(kLoadIC_Miss)));
}


void LoadIC::Generate(MacroAssembler* masm, const ExternalReference& f) {
  // ----------- S t a t e -------------
  //  -- r2    : name
  //  -- lr    : return address
  //  -- [sp]  : receiver
  // -----------------------------------

  __ ldr(r0, MemOperand(sp, 0));
  __ push(r0);
  __ push(r2);

  // Perform tail call to the entry.
  __ TailCallRuntime(f, 2);
}


// TODO(1224671): ICs for keyed load/store is not implemented on ARM.
void KeyedLoadIC::GenerateMiss(MacroAssembler* masm) {
}

void KeyedLoadIC::Generate(MacroAssembler* masm, const ExternalReference& f) {
}

void KeyedLoadIC::GenerateGeneric(MacroAssembler* masm) {
}

void KeyedStoreIC::Generate(MacroAssembler* masm,
                            const ExternalReference& f) {
}

void KeyedStoreIC::GenerateGeneric(MacroAssembler* masm) {
}

void KeyedStoreIC::GenerateExtendStorage(MacroAssembler* masm) {
}


void StoreIC::GenerateMegamorphic(MacroAssembler* masm) {
  // ----------- S t a t e -------------
  //  -- r0    : value
  //  -- r2    : name
  //  -- lr    : return address
  //  -- [sp]  : receiver
  // -----------------------------------

  // Get the receiver from the stack and probe the stub cache.
  __ ldr(r1, MemOperand(sp));
  Code::Flags flags = Code::ComputeFlags(Code::STORE_IC, MONOMORPHIC);
  StubCache::GenerateProbe(masm, flags, r1, r2, r3);

  // Cache miss: Jump to runtime.
  Generate(masm, ExternalReference(IC_Utility(kStoreIC_Miss)));
}


void StoreIC::GenerateExtendStorage(MacroAssembler* masm) {
  // ----------- S t a t e -------------
  //  -- r0    : value
  //  -- r2    : name
  //  -- lr    : return address
  //  -- [sp]  : receiver
  // -----------------------------------

  __ ldr(r3, MemOperand(sp));  // copy receiver
  __ stm(db_w, sp, r0.bit() | r2.bit() | r3.bit());

  // Perform tail call to the entry.
  __ TailCallRuntime(
      ExternalReference(IC_Utility(kSharedStoreIC_ExtendStorage)), 3);
}


void StoreIC::Generate(MacroAssembler* masm, const ExternalReference& f) {
  // ----------- S t a t e -------------
  //  -- r0    : value
  //  -- r2    : name
  //  -- lr    : return address
  //  -- [sp]  : receiver
  // -----------------------------------

  __ ldr(r3, MemOperand(sp));  // copy receiver
  __ stm(db_w, sp, r0.bit() | r2.bit() | r3.bit());

  // Perform tail call to the entry.
  __ TailCallRuntime(f, 3);
}


#undef __


} }  // namespace v8::internal<|MERGE_RESOLUTION|>--- conflicted
+++ resolved
@@ -199,24 +199,8 @@
   __ ldrb(scratch1, FieldMemOperand(scratch1, Map::kInstanceTypeOffset));
   __ and_(scratch2, scratch1, Operand(kIsNotStringMask));
   // The cast is to resolve the overload for the argument of 0x0.
-<<<<<<< HEAD
-  __ cmp(r1, Operand(static_cast<int32_t>(kStringTag | kShortStringTag)));
-  __ b(ne, &miss);
-
-  // Load length directly from the string.
-  __ ldr(r0, FieldMemOperand(r0, String::kLengthOffset));
-  __ mov(r0, Operand(r0, LSR, String::kShortLengthShift));
-  __ mov(r0, Operand(r0, LSL, kSmiTagSize));
-  __ Ret();
-
-  // Cache miss: Jump to runtime.
-  __ bind(&miss);
-  Handle<Code> ic(Builtins::builtin(Builtins::LoadIC_Miss));
-  __ Jump(ic, RelocInfo::CODE_TARGET);
-=======
   __ cmp(scratch2, Operand(static_cast<int32_t>(kStringTag)));
   __ b(ne, non_string_object);
->>>>>>> 6a565728
 }
 
 
@@ -244,38 +228,9 @@
   __ mov(r0, Operand(r0, LSL, kSmiTagSize));
   __ Ret();
 
-<<<<<<< HEAD
-  // Cache miss: Jump to runtime.
-  __ bind(&miss);
-  Handle<Code> ic(Builtins::builtin(Builtins::LoadIC_Miss));
-  __ Jump(ic, RelocInfo::CODE_TARGET);
-}
-
-
-void LoadIC::GenerateLongStringLength(MacroAssembler* masm) {
-  // ----------- S t a t e -------------
-  //  -- r2    : name
-  //  -- lr    : return address
-  //  -- [sp]  : receiver
-  // -----------------------------------
-
-  Label miss;
-
-  __ ldr(r0, MemOperand(sp, 0));
-  // Check that the receiver isn't a smi.
-  __ tst(r0, Operand(kSmiTagMask));
-  __ b(eq, &miss);
-
-  // Check that the object is a long string.
-  __ ldr(r1, FieldMemOperand(r0, HeapObject::kMapOffset));
-  __ ldrb(r1, FieldMemOperand(r1, Map::kInstanceTypeOffset));
-  __ and_(r1, r1, Operand(kIsNotStringMask | kStringSizeMask));
-  __ cmp(r1, Operand(kStringTag | kLongStringTag));
-=======
   // Check if the object is a JSValue wrapper.
   __ bind(&check_wrapper);
   __ cmp(r1, Operand(JS_VALUE_TYPE));
->>>>>>> 6a565728
   __ b(ne, &miss);
 
   // Check if the wrapped value is a string and load the length
