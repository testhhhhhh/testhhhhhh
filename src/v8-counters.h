--- conflicted
+++ resolved
@@ -73,11 +73,8 @@
   SC(arguments_adaptors, V8.ArgumentsAdaptors)                   \
   SC(compilation_cache_hits, V8.CompilationCacheHits)            \
   SC(compilation_cache_misses, V8.CompilationCacheMisses)        \
-<<<<<<< HEAD
-=======
   SC(regexp_cache_hits, V8.RegExpCacheHits)                      \
   SC(regexp_cache_misses, V8.RegExpCacheMisses)                  \
->>>>>>> 6a565728
   /* Amount of evaled source code. */                            \
   SC(total_eval_size, V8.TotalEvalSize)                          \
   /* Amount of loaded source code. */                            \
