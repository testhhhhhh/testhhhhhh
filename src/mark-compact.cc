// Copyright 2006-2008 the V8 project authors. All rights reserved.
// Redistribution and use in source and binary forms, with or without
// modification, are permitted provided that the following conditions are
// met:
//
//     * Redistributions of source code must retain the above copyright
//       notice, this list of conditions and the following disclaimer.
//     * Redistributions in binary form must reproduce the above
//       copyright notice, this list of conditions and the following
//       disclaimer in the documentation and/or other materials provided
//       with the distribution.
//     * Neither the name of Google Inc. nor the names of its
//       contributors may be used to endorse or promote products derived
//       from this software without specific prior written permission.
//
// THIS SOFTWARE IS PROVIDED BY THE COPYRIGHT HOLDERS AND CONTRIBUTORS
// "AS IS" AND ANY EXPRESS OR IMPLIED WARRANTIES, INCLUDING, BUT NOT
// LIMITED TO, THE IMPLIED WARRANTIES OF MERCHANTABILITY AND FITNESS FOR
// A PARTICULAR PURPOSE ARE DISCLAIMED. IN NO EVENT SHALL THE COPYRIGHT
// OWNER OR CONTRIBUTORS BE LIABLE FOR ANY DIRECT, INDIRECT, INCIDENTAL,
// SPECIAL, EXEMPLARY, OR CONSEQUENTIAL DAMAGES (INCLUDING, BUT NOT
// LIMITED TO, PROCUREMENT OF SUBSTITUTE GOODS OR SERVICES; LOSS OF USE,
// DATA, OR PROFITS; OR BUSINESS INTERRUPTION) HOWEVER CAUSED AND ON ANY
// THEORY OF LIABILITY, WHETHER IN CONTRACT, STRICT LIABILITY, OR TORT
// (INCLUDING NEGLIGENCE OR OTHERWISE) ARISING IN ANY WAY OUT OF THE USE
// OF THIS SOFTWARE, EVEN IF ADVISED OF THE POSSIBILITY OF SUCH DAMAGE.

#include "v8.h"

#include "execution.h"
#include "global-handles.h"
#include "ic-inl.h"
#include "mark-compact.h"
#include "stub-cache.h"

namespace v8 { namespace internal {

#ifdef DEBUG
// The verification code used between phases of the m-c collector does not
// currently work.
//
// TODO(1240833): Fix the heap verification code and turn this into a real
// flag.
static const bool FLAG_verify_global_gc = false;
#endif  // DEBUG

// ----------------------------------------------------------------------------
// MarkCompactCollector

bool MarkCompactCollector::compacting_collection_ = false;

int MarkCompactCollector::previous_marked_count_ = 0;
GCTracer* MarkCompactCollector::tracer_ = NULL;


#ifdef DEBUG
MarkCompactCollector::CollectorState MarkCompactCollector::state_ = IDLE;

// Counters used for debugging the marking phase of mark-compact or mark-sweep
// collection.
int MarkCompactCollector::live_bytes_ = 0;
int MarkCompactCollector::live_young_objects_ = 0;
int MarkCompactCollector::live_old_data_objects_ = 0;
int MarkCompactCollector::live_old_pointer_objects_ = 0;
int MarkCompactCollector::live_code_objects_ = 0;
int MarkCompactCollector::live_map_objects_ = 0;
int MarkCompactCollector::live_lo_objects_ = 0;
#endif

void MarkCompactCollector::CollectGarbage(GCTracer* tracer) {
  // Rather than passing the tracer around we stash it in a static member
  // variable.
  tracer_ = tracer;
  Prepare();
  // Prepare has selected whether to compact the old generation or not.
  // Tell the tracer.
  if (IsCompacting()) tracer_->set_is_compacting();

  MarkLiveObjects();

  if (FLAG_collect_maps) ClearNonLiveTransitions();

  SweepLargeObjectSpace();

  if (compacting_collection_) {
    EncodeForwardingAddresses();

    UpdatePointers();

    RelocateObjects();

    RebuildRSets();

  } else {
    SweepSpaces();
  }

  Finish();

  // Save the count of marked objects remaining after the collection and
  // null out the GC tracer.
  previous_marked_count_ = tracer_->marked_count();
  ASSERT(previous_marked_count_ == 0);
  tracer_ = NULL;
}


void MarkCompactCollector::Prepare() {
  static const int kFragmentationLimit = 50;  // Percent.
#ifdef DEBUG
  ASSERT(state_ == IDLE);
  state_ = PREPARE_GC;
#endif
  ASSERT(!FLAG_always_compact || !FLAG_never_compact);

  compacting_collection_ = FLAG_always_compact;

  // We compact the old generation if it gets too fragmented (ie, we could
  // recover an expected amount of space by reclaiming the waste and free
  // list blocks).  We always compact when the flag --gc-global is true
  // because objects do not get promoted out of new space on non-compacting
  // GCs.
  if (!compacting_collection_) {
    int old_gen_recoverable = 0;
    int old_gen_used = 0;

    OldSpaces spaces;
    while (OldSpace* space = spaces.next()) {
      old_gen_recoverable += space->Waste() + space->AvailableFree();
      old_gen_used += space->Size();
    }
    int old_gen_fragmentation =
      static_cast<int>((old_gen_recoverable * 100.0) / old_gen_used);
    if (old_gen_fragmentation > kFragmentationLimit) {
      compacting_collection_ = true;
    }
  }

  if (FLAG_never_compact) compacting_collection_ = false;
  if (FLAG_collect_maps) CreateBackPointers();

#ifdef DEBUG
  if (compacting_collection_) {
    // We will write bookkeeping information to the remembered set area
    // starting now.
    Page::set_rset_state(Page::NOT_IN_USE);
  }
#endif

  PagedSpaces spaces;
  while (PagedSpace* space = spaces.next()) {
    space->PrepareForMarkCompact(compacting_collection_);
  }

  Counters::global_objects.Set(0);

#ifdef DEBUG
  live_bytes_ = 0;
  live_young_objects_ = 0;
  live_old_pointer_objects_ = 0;
  live_old_data_objects_ = 0;
  live_code_objects_ = 0;
  live_map_objects_ = 0;
  live_lo_objects_ = 0;
#endif
}


void MarkCompactCollector::Finish() {
#ifdef DEBUG
  ASSERT(state_ == SWEEP_SPACES || state_ == REBUILD_RSETS);
  state_ = IDLE;
#endif
  // The stub cache is not traversed during GC; clear the cache to
  // force lazy re-initialization of it. This must be done after the
  // GC, because it relies on the new address of certain old space
  // objects (empty string, illegal builtin).
  StubCache::Clear();
}


// ----------------------------------------------------------------------------
// Phase 1: tracing and marking live objects.
//   before: all objects are in normal state.
//   after: a live object's map pointer is marked as '00'.

// Marking all live objects in the heap as part of mark-sweep or mark-compact
// collection.  Before marking, all objects are in their normal state.  After
// marking, live objects' map pointers are marked indicating that the object
// has been found reachable.
//
// The marking algorithm is a (mostly) depth-first (because of possible stack
// overflow) traversal of the graph of objects reachable from the roots.  It
// uses an explicit stack of pointers rather than recursion.  The young
// generation's inactive ('from') space is used as a marking stack.  The
// objects in the marking stack are the ones that have been reached and marked
// but their children have not yet been visited.
//
// The marking stack can overflow during traversal.  In that case, we set an
// overflow flag.  When the overflow flag is set, we continue marking objects
// reachable from the objects on the marking stack, but no longer push them on
// the marking stack.  Instead, we mark them as both marked and overflowed.
// When the stack is in the overflowed state, objects marked as overflowed
// have been reached and marked but their children have not been visited yet.
// After emptying the marking stack, we clear the overflow flag and traverse
// the heap looking for objects marked as overflowed, push them on the stack,
// and continue with marking.  This process repeats until all reachable
// objects have been marked.

static MarkingStack marking_stack;


<<<<<<< HEAD
inline HeapObject* ShortCircuitConsString(Object** p) {
=======
static inline HeapObject* ShortCircuitConsString(Object** p) {
>>>>>>> 6a565728
  // Optimization: If the heap object pointed to by p is a non-symbol
  // cons string whose right substring is Heap::empty_string, update
  // it in place to its left substring.  Return the updated value.
  //
  // Here we assume that if we change *p, we replace it with a heap object
  // (ie, the left substring of a cons string is always a heap object).
  //
  // The check performed is:
  //   object->IsConsString() && !object->IsSymbol() &&
  //   (ConsString::cast(object)->second() == Heap::empty_string())
  // except the maps for the object and its possible substrings might be
  // marked.
  HeapObject* object = HeapObject::cast(*p);
  MapWord map_word = object->map_word();
  map_word.ClearMark();
  InstanceType type = map_word.ToMap()->instance_type();
  if (type >= FIRST_NONSTRING_TYPE || (type & kIsSymbolMask) != 0) {
    return object;
  }

  StringRepresentationTag rep =
      static_cast<StringRepresentationTag>(type & kStringRepresentationMask);
  if (rep != kConsStringTag) return object;

  Object* second = reinterpret_cast<ConsString*>(object)->second();
  if (reinterpret_cast<String*>(second) != Heap::empty_string()) return object;

  // Since we don't have the object's start, it is impossible to update the
  // remembered set.  Therefore, we only replace the string with its left
  // substring when the remembered set does not change.
  Object* first = reinterpret_cast<ConsString*>(object)->first();
  if (!Heap::InNewSpace(object) && Heap::InNewSpace(first)) return object;

  *p = first;
  return HeapObject::cast(first);
}


// Helper class for marking pointers in HeapObjects.
class MarkingVisitor : public ObjectVisitor {
 public:

  void VisitPointer(Object** p) {
    MarkObjectByPointer(p);
  }

  void VisitPointers(Object** start, Object** end) {
    // Mark all objects pointed to in [start, end).
    const int kMinRangeForMarkingRecursion = 64;
    if (end - start >= kMinRangeForMarkingRecursion) {
      if (VisitUnmarkedObjects(start, end)) return;
      // We are close to a stack overflow, so just mark the objects.
    }
    for (Object** p = start; p < end; p++) MarkObjectByPointer(p);
  }

  void BeginCodeIteration(Code* code) {
    // When iterating over a code object during marking
    // ic targets are derived pointers.
    ASSERT(code->ic_flag() == Code::IC_TARGET_IS_ADDRESS);
  }

  void EndCodeIteration(Code* code) {
    // If this is a compacting collection, set ic targets
    // are pointing to object headers.
    if (IsCompacting()) code->set_ic_flag(Code::IC_TARGET_IS_OBJECT);
  }

  void VisitCodeTarget(RelocInfo* rinfo) {
    ASSERT(RelocInfo::IsCodeTarget(rinfo->rmode()));
    Code* code = CodeFromDerivedPointer(rinfo->target_address());
    if (FLAG_cleanup_ics_at_gc && code->is_inline_cache_stub()) {
      IC::Clear(rinfo->pc());
      // Please note targets for cleared inline cached do not have to be
      // marked since they are contained in Heap::non_monomorphic_cache().
    } else {
      MarkCompactCollector::MarkObject(code);
    }
    if (IsCompacting()) {
      // When compacting we convert the target to a real object pointer.
      code = CodeFromDerivedPointer(rinfo->target_address());
      rinfo->set_target_object(code);
    }
  }

  void VisitDebugTarget(RelocInfo* rinfo) {
    ASSERT(RelocInfo::IsJSReturn(rinfo->rmode()) &&
           rinfo->is_call_instruction());
    HeapObject* code = CodeFromDerivedPointer(rinfo->call_address());
    MarkCompactCollector::MarkObject(code);
    // When compacting we convert the call to a real object pointer.
    if (IsCompacting()) rinfo->set_call_object(code);
  }

 private:
  // Mark object pointed to by p.
  void MarkObjectByPointer(Object** p) {
    if (!(*p)->IsHeapObject()) return;
    HeapObject* object = ShortCircuitConsString(p);
    MarkCompactCollector::MarkObject(object);
  }

  // Tells whether the mark sweep collection will perform compaction.
  bool IsCompacting() { return MarkCompactCollector::IsCompacting(); }

  // Retrieves the Code pointer from derived code entry.
  Code* CodeFromDerivedPointer(Address addr) {
    ASSERT(addr != NULL);
    return reinterpret_cast<Code*>(
        HeapObject::FromAddress(addr - Code::kHeaderSize));
  }

  // Visit an unmarked object.
  void VisitUnmarkedObject(HeapObject* obj) {
#ifdef DEBUG
    ASSERT(Heap::Contains(obj));
    MarkCompactCollector::UpdateLiveObjectCount(obj);
    ASSERT(!obj->IsMarked());
#endif
    Map* map = obj->map();
    obj->SetMark();
    MarkCompactCollector::tracer()->increment_marked_count();
    // Mark the map pointer and the body.
    MarkCompactCollector::MarkObject(map);
    obj->IterateBody(map->instance_type(), obj->SizeFromMap(map), this);
  }

  // Visit all unmarked objects pointed to by [start, end).
  // Returns false if the operation fails (lack of stack space).
  inline bool VisitUnmarkedObjects(Object** start, Object** end) {
    // Return false is we are close to the stack limit.
    StackLimitCheck check;
    if (check.HasOverflowed()) return false;

    // Visit the unmarked objects.
    for (Object** p = start; p < end; p++) {
      if (!(*p)->IsHeapObject()) continue;
      HeapObject* obj = HeapObject::cast(*p);
      if (obj->IsMarked()) continue;
      VisitUnmarkedObject(obj);
    }
    return true;
  }
};


// Visitor class for marking heap roots.
class RootMarkingVisitor : public ObjectVisitor {
 public:
  void VisitPointer(Object** p) {
    MarkObjectByPointer(p);
  }

  void VisitPointers(Object** start, Object** end) {
    for (Object** p = start; p < end; p++) MarkObjectByPointer(p);
  }

  MarkingVisitor* stack_visitor() { return &stack_visitor_; }

 private:
  MarkingVisitor stack_visitor_;

  void MarkObjectByPointer(Object** p) {
    if (!(*p)->IsHeapObject()) return;

    // Replace flat cons strings in place.
    HeapObject* object = ShortCircuitConsString(p);
    if (object->IsMarked()) return;

#ifdef DEBUG
    MarkCompactCollector::UpdateLiveObjectCount(object);
#endif
    Map* map = object->map();
    // Mark the object.
    object->SetMark();
    MarkCompactCollector::tracer()->increment_marked_count();
    // Mark the map pointer and body, and push them on the marking stack.
    MarkCompactCollector::MarkObject(map);
    object->IterateBody(map->instance_type(), object->SizeFromMap(map),
                        &stack_visitor_);

    // Mark all the objects reachable from the map and body.  May leave
    // overflowed objects in the heap.
    MarkCompactCollector::EmptyMarkingStack(&stack_visitor_);
  }
};


// Helper class for pruning the symbol table.
class SymbolTableCleaner : public ObjectVisitor {
 public:
  SymbolTableCleaner() : pointers_removed_(0) { }
  void VisitPointers(Object** start, Object** end) {
    // Visit all HeapObject pointers in [start, end).
    for (Object** p = start; p < end; p++) {
      if ((*p)->IsHeapObject() && !HeapObject::cast(*p)->IsMarked()) {
        // Set the entry to null_value (as deleted).
        *p = Heap::null_value();
        pointers_removed_++;
      }
    }
  }

  int PointersRemoved() {
    return pointers_removed_;
  }
 private:
  int pointers_removed_;
};


void MarkCompactCollector::MarkUnmarkedObject(HeapObject* object) {
#ifdef DEBUG
  UpdateLiveObjectCount(object);
#endif
  ASSERT(!object->IsMarked());
  if (object->IsJSGlobalObject()) Counters::global_objects.Increment();

  tracer_->increment_marked_count();
  ASSERT(Heap::Contains(object));
  if (object->IsMap()) {
    Map* map = Map::cast(object);
    if (FLAG_cleanup_caches_in_maps_at_gc) {
      map->ClearCodeCache();
    }
    map->SetMark();
    if (FLAG_collect_maps &&
        map->instance_type() >= FIRST_JS_OBJECT_TYPE &&
        map->instance_type() <= JS_FUNCTION_TYPE) {
      MarkMapContents(map);
    } else {
      marking_stack.Push(map);
    }
  } else {
    object->SetMark();
    marking_stack.Push(object);
  }
}


void MarkCompactCollector::MarkMapContents(Map* map) {
  MarkDescriptorArray(reinterpret_cast<DescriptorArray*>(
      *HeapObject::RawField(map, Map::kInstanceDescriptorsOffset)));

  // Mark the Object* fields of the Map.
  // Since the descriptor array has been marked already, it is fine
  // that one of these fields contains a pointer to it.
  MarkingVisitor visitor;  // Has no state or contents.
  visitor.VisitPointers(HeapObject::RawField(map, Map::kPrototypeOffset),
                        HeapObject::RawField(map, Map::kSize));
}


void MarkCompactCollector::MarkDescriptorArray(
    DescriptorArray *descriptors) {
  if (descriptors->IsMarked()) return;
  // Empty descriptor array is marked as a root before any maps are marked.
  ASSERT(descriptors != Heap::empty_descriptor_array());

  tracer_->increment_marked_count();
#ifdef DEBUG
  UpdateLiveObjectCount(descriptors);
#endif
  descriptors->SetMark();

  FixedArray* contents = reinterpret_cast<FixedArray*>(
      descriptors->get(DescriptorArray::kContentArrayIndex));
  ASSERT(contents->IsHeapObject());
  ASSERT(!contents->IsMarked());
  ASSERT(contents->IsFixedArray());
  ASSERT(contents->length() >= 2);
  tracer_->increment_marked_count();
#ifdef DEBUG
  UpdateLiveObjectCount(contents);
#endif
  contents->SetMark();
  // Contents contains (value, details) pairs.  If the details say
  // that the type of descriptor is MAP_TRANSITION, CONSTANT_TRANSITION,
  // or NULL_DESCRIPTOR, we don't mark the value as live.  Only for
  // type MAP_TRANSITION is the value a Object* (a Map*).
  for (int i = 0; i < contents->length(); i += 2) {
    // If the pair (value, details) at index i, i+1 is not
    // a transition or null descriptor, mark the value.
    PropertyDetails details(Smi::cast(contents->get(i + 1)));
    if (details.type() < FIRST_PHANTOM_PROPERTY_TYPE) {
      HeapObject* object = reinterpret_cast<HeapObject*>(contents->get(i));
      if (object->IsHeapObject() && !object->IsMarked()) {
        tracer_->increment_marked_count();
#ifdef DEBUG
        UpdateLiveObjectCount(object);
#endif
        object->SetMark();
        marking_stack.Push(object);
      }
    }
  }
  // The DescriptorArray descriptors contains a pointer to its contents array,
  // but the contents array is already marked.
  marking_stack.Push(descriptors);
}


void MarkCompactCollector::CreateBackPointers() {
  HeapObjectIterator iterator(Heap::map_space());
  while (iterator.has_next()) {
    Object* next_object = iterator.next();
    if (next_object->IsMap()) {  // Could also be ByteArray on free list.
      Map* map = Map::cast(next_object);
      if (map->instance_type() >= FIRST_JS_OBJECT_TYPE &&
          map->instance_type() <= JS_FUNCTION_TYPE) {
        map->CreateBackPointers();
      } else {
        ASSERT(map->instance_descriptors() == Heap::empty_descriptor_array());
      }
    }
  }
}


static int OverflowObjectSize(HeapObject* obj) {
  // Recover the normal map pointer, it might be marked as live and
  // overflowed.
  MapWord map_word = obj->map_word();
  map_word.ClearMark();
  map_word.ClearOverflow();
  return obj->SizeFromMap(map_word.ToMap());
}


// Fill the marking stack with overflowed objects returned by the given
// iterator.  Stop when the marking stack is filled or the end of the space
// is reached, whichever comes first.
template<class T>
static void ScanOverflowedObjects(T* it) {
  // The caller should ensure that the marking stack is initially not full,
  // so that we don't waste effort pointlessly scanning for objects.
  ASSERT(!marking_stack.is_full());

  while (it->has_next()) {
    HeapObject* object = it->next();
    if (object->IsOverflowed()) {
      object->ClearOverflow();
      ASSERT(object->IsMarked());
      ASSERT(Heap::Contains(object));
      marking_stack.Push(object);
      if (marking_stack.is_full()) return;
    }
  }
}


bool MarkCompactCollector::MustBeMarked(Object** p) {
  // Check whether *p is a HeapObject pointer.
  if (!(*p)->IsHeapObject()) return false;
  return !HeapObject::cast(*p)->IsMarked();
}


void MarkCompactCollector::ProcessRoots(RootMarkingVisitor* visitor) {
  // Mark the heap roots gray, including global variables, stack variables,
  // etc.
  Heap::IterateStrongRoots(visitor);

  // Take care of the symbol table specially.
  SymbolTable* symbol_table = SymbolTable::cast(Heap::symbol_table());
  // 1. Mark the prefix of the symbol table gray.
  symbol_table->IteratePrefix(visitor);
#ifdef DEBUG
  UpdateLiveObjectCount(symbol_table);
#endif
  // 2. Mark the symbol table black (ie, do not push it on the marking stack
  // or mark it overflowed).
  symbol_table->SetMark();
  tracer_->increment_marked_count();

  // There may be overflowed objects in the heap.  Visit them now.
  while (marking_stack.overflowed()) {
    RefillMarkingStack();
    EmptyMarkingStack(visitor->stack_visitor());
  }
}


void MarkCompactCollector::MarkObjectGroups() {
  List<ObjectGroup*>& object_groups = GlobalHandles::ObjectGroups();

  for (int i = 0; i < object_groups.length(); i++) {
    ObjectGroup* entry = object_groups[i];
    if (entry == NULL) continue;

    List<Object**>& objects = entry->objects_;
    bool group_marked = false;
    for (int j = 0; j < objects.length(); j++) {
      Object* object = *objects[j];
      if (object->IsHeapObject() && HeapObject::cast(object)->IsMarked()) {
        group_marked = true;
        break;
      }
    }

    if (!group_marked) continue;

    // An object in the group is marked, so mark as gray all white heap
    // objects in the group.
    for (int j = 0; j < objects.length(); ++j) {
      if ((*objects[j])->IsHeapObject()) {
        MarkObject(HeapObject::cast(*objects[j]));
      }
    }
    // Once the entire group has been colored gray, set the object group
    // to NULL so it won't be processed again.
    delete object_groups[i];
    object_groups[i] = NULL;
  }
}


// Mark all objects reachable from the objects on the marking stack.
// Before: the marking stack contains zero or more heap object pointers.
// After: the marking stack is empty, and all objects reachable from the
// marking stack have been marked, or are overflowed in the heap.
void MarkCompactCollector::EmptyMarkingStack(MarkingVisitor* visitor) {
  while (!marking_stack.is_empty()) {
    HeapObject* object = marking_stack.Pop();
    ASSERT(object->IsHeapObject());
    ASSERT(Heap::Contains(object));
    ASSERT(object->IsMarked());
    ASSERT(!object->IsOverflowed());

    // Because the object is marked, we have to recover the original map
    // pointer and use it to mark the object's body.
    MapWord map_word = object->map_word();
    map_word.ClearMark();
    Map* map = map_word.ToMap();
    MarkObject(map);
    object->IterateBody(map->instance_type(), object->SizeFromMap(map),
                        visitor);
  }
}


// Sweep the heap for overflowed objects, clear their overflow bits, and
// push them on the marking stack.  Stop early if the marking stack fills
// before sweeping completes.  If sweeping completes, there are no remaining
// overflowed objects in the heap so the overflow flag on the markings stack
// is cleared.
void MarkCompactCollector::RefillMarkingStack() {
  ASSERT(marking_stack.overflowed());

  SemiSpaceIterator new_it(Heap::new_space(), &OverflowObjectSize);
  ScanOverflowedObjects(&new_it);
  if (marking_stack.is_full()) return;

  HeapObjectIterator old_pointer_it(Heap::old_pointer_space(),
                                    &OverflowObjectSize);
  ScanOverflowedObjects(&old_pointer_it);
  if (marking_stack.is_full()) return;

  HeapObjectIterator old_data_it(Heap::old_data_space(), &OverflowObjectSize);
  ScanOverflowedObjects(&old_data_it);
  if (marking_stack.is_full()) return;

  HeapObjectIterator code_it(Heap::code_space(), &OverflowObjectSize);
  ScanOverflowedObjects(&code_it);
  if (marking_stack.is_full()) return;

  HeapObjectIterator map_it(Heap::map_space(), &OverflowObjectSize);
  ScanOverflowedObjects(&map_it);
  if (marking_stack.is_full()) return;

  LargeObjectIterator lo_it(Heap::lo_space(), &OverflowObjectSize);
  ScanOverflowedObjects(&lo_it);
  if (marking_stack.is_full()) return;

  marking_stack.clear_overflowed();
}


// Mark all objects reachable (transitively) from objects on the marking
// stack.  Before: the marking stack contains zero or more heap object
// pointers.  After: the marking stack is empty and there are no overflowed
// objects in the heap.
void MarkCompactCollector::ProcessMarkingStack(MarkingVisitor* visitor) {
  EmptyMarkingStack(visitor);
  while (marking_stack.overflowed()) {
    RefillMarkingStack();
    EmptyMarkingStack(visitor);
  }
}


void MarkCompactCollector::ProcessObjectGroups(MarkingVisitor* visitor) {
  bool work_to_do = true;
  ASSERT(marking_stack.is_empty());
  while (work_to_do) {
    MarkObjectGroups();
    work_to_do = !marking_stack.is_empty();
    ProcessMarkingStack(visitor);
  }
}


void MarkCompactCollector::MarkLiveObjects() {
#ifdef DEBUG
  ASSERT(state_ == PREPARE_GC);
  state_ = MARK_LIVE_OBJECTS;
#endif
  // The to space contains live objects, the from space is used as a marking
  // stack.
  marking_stack.Initialize(Heap::new_space()->FromSpaceLow(),
                           Heap::new_space()->FromSpaceHigh());

  ASSERT(!marking_stack.overflowed());

  RootMarkingVisitor root_visitor;
  ProcessRoots(&root_visitor);

  // The objects reachable from the roots are marked black, unreachable
  // objects are white.  Mark objects reachable from object groups with at
  // least one marked object, and continue until no new objects are
  // reachable from the object groups.
  ProcessObjectGroups(root_visitor.stack_visitor());

  // The objects reachable from the roots or object groups are marked black,
  // unreachable objects are white.  Process objects reachable only from
  // weak global handles.
  //
  // First we mark weak pointers not yet reachable.
  GlobalHandles::MarkWeakRoots(&MustBeMarked);
  // Then we process weak pointers and process the transitive closure.
  GlobalHandles::IterateWeakRoots(&root_visitor);
  while (marking_stack.overflowed()) {
    RefillMarkingStack();
    EmptyMarkingStack(root_visitor.stack_visitor());
  }

  // Repeat the object groups to mark unmarked groups reachable from the
  // weak roots.
  ProcessObjectGroups(root_visitor.stack_visitor());

  // Prune the symbol table removing all symbols only pointed to by the
  // symbol table.  Cannot use SymbolTable::cast here because the symbol
  // table is marked.
  SymbolTable* symbol_table =
      reinterpret_cast<SymbolTable*>(Heap::symbol_table());
  SymbolTableCleaner v;
  symbol_table->IterateElements(&v);
  symbol_table->ElementsRemoved(v.PointersRemoved());

#ifdef DEBUG
  if (FLAG_verify_global_gc) VerifyHeapAfterMarkingPhase();
#endif

  // Remove object groups after marking phase.
  GlobalHandles::RemoveObjectGroups();
}


static int CountMarkedCallback(HeapObject* obj) {
  MapWord map_word = obj->map_word();
  map_word.ClearMark();
  return obj->SizeFromMap(map_word.ToMap());
}


#ifdef DEBUG
void MarkCompactCollector::UpdateLiveObjectCount(HeapObject* obj) {
  live_bytes_ += obj->Size();
  if (Heap::new_space()->Contains(obj)) {
    live_young_objects_++;
  } else if (Heap::map_space()->Contains(obj)) {
    ASSERT(obj->IsMap());
    live_map_objects_++;
  } else if (Heap::old_pointer_space()->Contains(obj)) {
    live_old_pointer_objects_++;
  } else if (Heap::old_data_space()->Contains(obj)) {
    live_old_data_objects_++;
  } else if (Heap::code_space()->Contains(obj)) {
    live_code_objects_++;
  } else if (Heap::lo_space()->Contains(obj)) {
    live_lo_objects_++;
  } else {
    UNREACHABLE();
  }
}


void MarkCompactCollector::VerifyHeapAfterMarkingPhase() {
  Heap::new_space()->Verify();
  Heap::old_pointer_space()->Verify();
  Heap::old_data_space()->Verify();
  Heap::code_space()->Verify();
  Heap::map_space()->Verify();

  int live_objects;

#define CHECK_LIVE_OBJECTS(it, expected)                   \
          live_objects = 0;                                \
          while (it.has_next()) {                          \
            HeapObject* obj = HeapObject::cast(it.next()); \
            if (obj->IsMarked()) live_objects++;           \
          }                                                \
          ASSERT(live_objects == expected);

  SemiSpaceIterator new_it(Heap::new_space(), &CountMarkedCallback);
  CHECK_LIVE_OBJECTS(new_it, live_young_objects_);

  HeapObjectIterator old_pointer_it(Heap::old_pointer_space(),
                                    &CountMarkedCallback);
  CHECK_LIVE_OBJECTS(old_pointer_it, live_old_pointer_objects_);

  HeapObjectIterator old_data_it(Heap::old_data_space(), &CountMarkedCallback);
  CHECK_LIVE_OBJECTS(old_data_it, live_old_data_objects_);

  HeapObjectIterator code_it(Heap::code_space(), &CountMarkedCallback);
  CHECK_LIVE_OBJECTS(code_it, live_code_objects_);

  HeapObjectIterator map_it(Heap::map_space(), &CountMarkedCallback);
  CHECK_LIVE_OBJECTS(map_it, live_map_objects_);

  LargeObjectIterator lo_it(Heap::lo_space(), &CountMarkedCallback);
  CHECK_LIVE_OBJECTS(lo_it, live_lo_objects_);

#undef CHECK_LIVE_OBJECTS
}
#endif  // DEBUG


void MarkCompactCollector::SweepLargeObjectSpace() {
#ifdef DEBUG
  ASSERT(state_ == MARK_LIVE_OBJECTS);
  state_ =
      compacting_collection_ ? ENCODE_FORWARDING_ADDRESSES : SWEEP_SPACES;
#endif
  // Deallocate unmarked objects and clear marked bits for marked objects.
  Heap::lo_space()->FreeUnmarkedObjects();
}

// Safe to use during marking phase only.
bool MarkCompactCollector::SafeIsMap(HeapObject* object) {
  MapWord metamap = object->map_word();
  metamap.ClearMark();
  return metamap.ToMap()->instance_type() == MAP_TYPE;
}

void MarkCompactCollector::ClearNonLiveTransitions() {
  HeapObjectIterator map_iterator(Heap::map_space(), &CountMarkedCallback);
  // Iterate over the map space, setting map transitions that go from
  // a marked map to an unmarked map to null transitions.  At the same time,
  // set all the prototype fields of maps back to their original value,
  // dropping the back pointers temporarily stored in the prototype field.
  // Setting the prototype field requires following the linked list of
  // back pointers, reversing them all at once.  This allows us to find
  // those maps with map transitions that need to be nulled, and only
  // scan the descriptor arrays of those maps, not all maps.
  // All of these actions are carried out only on maps of JSObects
  // and related subtypes.
  while (map_iterator.has_next()) {
    Map* map = reinterpret_cast<Map*>(map_iterator.next());
    if (!map->IsMarked() && map->IsByteArray()) continue;

    ASSERT(SafeIsMap(map));
    // Only JSObject and subtypes have map transitions and back pointers.
    if (map->instance_type() < FIRST_JS_OBJECT_TYPE) continue;
    if (map->instance_type() > JS_FUNCTION_TYPE) continue;
    // Follow the chain of back pointers to find the prototype.
    Map* current = map;
    while (SafeIsMap(current)) {
      current = reinterpret_cast<Map*>(current->prototype());
      ASSERT(current->IsHeapObject());
    }
    Object* real_prototype = current;

    // Follow back pointers, setting them to prototype,
    // clearing map transitions when necessary.
    current = map;
    bool on_dead_path = !current->IsMarked();
    Object *next;
    while (SafeIsMap(current)) {
      next = current->prototype();
      // There should never be a dead map above a live map.
      ASSERT(on_dead_path || current->IsMarked());

      // A live map above a dead map indicates a dead transition.
      // This test will always be false on the first iteration.
      if (on_dead_path && current->IsMarked()) {
        on_dead_path = false;
        current->ClearNonLiveTransitions(real_prototype);
      }
      *HeapObject::RawField(current, Map::kPrototypeOffset) =
          real_prototype;
      current = reinterpret_cast<Map*>(next);
    }
  }
}

// -------------------------------------------------------------------------
// Phase 2: Encode forwarding addresses.
// When compacting, forwarding addresses for objects in old space and map
// space are encoded in their map pointer word (along with an encoding of
// their map pointers).
//
//  31             21 20              10 9               0
// +-----------------+------------------+-----------------+
// |forwarding offset|page offset of map|page index of map|
// +-----------------+------------------+-----------------+
//  11 bits           11 bits            10 bits
//
// An address range [start, end) can have both live and non-live objects.
// Maximal non-live regions are marked so they can be skipped on subsequent
// sweeps of the heap.  A distinguished map-pointer encoding is used to mark
// free regions of one-word size (in which case the next word is the start
// of a live object).  A second distinguished map-pointer encoding is used
// to mark free regions larger than one word, and the size of the free
// region (including the first word) is written to the second word of the
// region.
//
// Any valid map page offset must lie in the object area of the page, so map
// page offsets less than Page::kObjectStartOffset are invalid.  We use a
// pair of distinguished invalid map encodings (for single word and multiple
// words) to indicate free regions in the page found during computation of
// forwarding addresses and skipped over in subsequent sweeps.
static const uint32_t kSingleFreeEncoding = 0;
static const uint32_t kMultiFreeEncoding = 1;


// Encode a free region, defined by the given start address and size, in the
// first word or two of the region.
void EncodeFreeRegion(Address free_start, int free_size) {
  ASSERT(free_size >= kIntSize);
  if (free_size == kIntSize) {
    Memory::uint32_at(free_start) = kSingleFreeEncoding;
  } else {
    ASSERT(free_size >= 2 * kIntSize);
    Memory::uint32_at(free_start) = kMultiFreeEncoding;
    Memory::int_at(free_start + kIntSize) = free_size;
  }

#ifdef DEBUG
  // Zap the body of the free region.
  if (FLAG_enable_slow_asserts) {
    for (int offset = 2 * kIntSize;
         offset < free_size;
         offset += kPointerSize) {
      Memory::Address_at(free_start + offset) = kZapValue;
    }
  }
#endif
}


// Try to promote all objects in new space.  Heap numbers and sequential
// strings are promoted to the code space, all others to the old space.
inline Object* MCAllocateFromNewSpace(HeapObject* object, int object_size) {
  OldSpace* target_space = Heap::TargetSpace(object);
  ASSERT(target_space == Heap::old_pointer_space() ||
         target_space == Heap::old_data_space());
  Object* forwarded = target_space->MCAllocateRaw(object_size);

  if (forwarded->IsFailure()) {
    forwarded = Heap::new_space()->MCAllocateRaw(object_size);
  }
  return forwarded;
}


// Allocation functions for the paged spaces call the space's MCAllocateRaw.
inline Object* MCAllocateFromOldPointerSpace(HeapObject* object,
                                             int object_size) {
  return Heap::old_pointer_space()->MCAllocateRaw(object_size);
}


inline Object* MCAllocateFromOldDataSpace(HeapObject* object, int object_size) {
  return Heap::old_data_space()->MCAllocateRaw(object_size);
}


inline Object* MCAllocateFromCodeSpace(HeapObject* object, int object_size) {
  return Heap::code_space()->MCAllocateRaw(object_size);
}


inline Object* MCAllocateFromMapSpace(HeapObject* object, int object_size) {
  return Heap::map_space()->MCAllocateRaw(object_size);
}


// The forwarding address is encoded at the same offset as the current
// to-space object, but in from space.
inline void EncodeForwardingAddressInNewSpace(HeapObject* old_object,
                                              int object_size,
                                              Object* new_object,
                                              int* ignored) {
  int offset =
      Heap::new_space()->ToSpaceOffsetForAddress(old_object->address());
  Memory::Address_at(Heap::new_space()->FromSpaceLow() + offset) =
      HeapObject::cast(new_object)->address();
}


// The forwarding address is encoded in the map pointer of the object as an
// offset (in terms of live bytes) from the address of the first live object
// in the page.
inline void EncodeForwardingAddressInPagedSpace(HeapObject* old_object,
                                                int object_size,
                                                Object* new_object,
                                                int* offset) {
  // Record the forwarding address of the first live object if necessary.
  if (*offset == 0) {
    Page::FromAddress(old_object->address())->mc_first_forwarded =
        HeapObject::cast(new_object)->address();
  }

  MapWord encoding =
      MapWord::EncodeAddress(old_object->map()->address(), *offset);
  old_object->set_map_word(encoding);
  *offset += object_size;
  ASSERT(*offset <= Page::kObjectAreaSize);
}


// Most non-live objects are ignored.
inline void IgnoreNonLiveObject(HeapObject* object) {}


// A code deletion event is logged for non-live code objects.
inline void LogNonLiveCodeObject(HeapObject* object) {
  if (object->IsCode()) LOG(CodeDeleteEvent(object->address()));
}


// Function template that, given a range of addresses (eg, a semispace or a
// paged space page), iterates through the objects in the range to clear
// mark bits and compute and encode forwarding addresses.  As a side effect,
// maximal free chunks are marked so that they can be skipped on subsequent
// sweeps.
//
// The template parameters are an allocation function, a forwarding address
// encoding function, and a function to process non-live objects.
template<MarkCompactCollector::AllocationFunction Alloc,
         MarkCompactCollector::EncodingFunction Encode,
         MarkCompactCollector::ProcessNonLiveFunction ProcessNonLive>
inline void EncodeForwardingAddressesInRange(Address start,
                                             Address end,
                                             int* offset) {
  // The start address of the current free region while sweeping the space.
  // This address is set when a transition from live to non-live objects is
  // encountered.  A value (an encoding of the 'next free region' pointer)
  // is written to memory at this address when a transition from non-live to
  // live objects is encountered.
  Address free_start = NULL;

  // A flag giving the state of the previously swept object.  Initially true
  // to ensure that free_start is initialized to a proper address before
  // trying to write to it.
  bool is_prev_alive = true;

  int object_size;  // Will be set on each iteration of the loop.
  for (Address current = start; current < end; current += object_size) {
    HeapObject* object = HeapObject::FromAddress(current);
    if (object->IsMarked()) {
      object->ClearMark();
      MarkCompactCollector::tracer()->decrement_marked_count();
      object_size = object->Size();

      Object* forwarded = Alloc(object, object_size);
      // Allocation cannot fail, because we are compacting the space.
      ASSERT(!forwarded->IsFailure());
      Encode(object, object_size, forwarded, offset);

#ifdef DEBUG
      if (FLAG_gc_verbose) {
        PrintF("forward %p -> %p.\n", object->address(),
               HeapObject::cast(forwarded)->address());
      }
#endif
      if (!is_prev_alive) {  // Transition from non-live to live.
        EncodeFreeRegion(free_start, current - free_start);
        is_prev_alive = true;
      }
    } else {  // Non-live object.
      object_size = object->Size();
      ProcessNonLive(object);
      if (is_prev_alive) {  // Transition from live to non-live.
        free_start = current;
        is_prev_alive = false;
      }
    }
  }

  // If we ended on a free region, mark it.
  if (!is_prev_alive) EncodeFreeRegion(free_start, end - free_start);
}


// Functions to encode the forwarding pointers in each compactable space.
void MarkCompactCollector::EncodeForwardingAddressesInNewSpace() {
  int ignored;
  EncodeForwardingAddressesInRange<MCAllocateFromNewSpace,
                                   EncodeForwardingAddressInNewSpace,
                                   IgnoreNonLiveObject>(
      Heap::new_space()->bottom(),
      Heap::new_space()->top(),
      &ignored);
}


template<MarkCompactCollector::AllocationFunction Alloc,
         MarkCompactCollector::ProcessNonLiveFunction ProcessNonLive>
void MarkCompactCollector::EncodeForwardingAddressesInPagedSpace(
    PagedSpace* space) {
  PageIterator it(space, PageIterator::PAGES_IN_USE);
  while (it.has_next()) {
    Page* p = it.next();
    // The offset of each live object in the page from the first live object
    // in the page.
    int offset = 0;
    EncodeForwardingAddressesInRange<Alloc,
                                     EncodeForwardingAddressInPagedSpace,
                                     ProcessNonLive>(
        p->ObjectAreaStart(),
        p->AllocationTop(),
        &offset);
  }
}


static void SweepSpace(NewSpace* space) {
  HeapObject* object;
  for (Address current = space->bottom();
       current < space->top();
       current += object->Size()) {
    object = HeapObject::FromAddress(current);
    if (object->IsMarked()) {
      object->ClearMark();
      MarkCompactCollector::tracer()->decrement_marked_count();
    } else {
      // We give non-live objects a map that will correctly give their size,
      // since their existing map might not be live after the collection.
      int size = object->Size();
      if (size >= Array::kHeaderSize) {
        object->set_map(Heap::byte_array_map());
        ByteArray::cast(object)->set_length(ByteArray::LengthFor(size));
      } else {
        ASSERT(size == kPointerSize);
        object->set_map(Heap::one_word_filler_map());
      }
      ASSERT(object->Size() == size);
    }
    // The object is now unmarked for the call to Size() at the top of the
    // loop.
  }
}


static void SweepSpace(PagedSpace* space, DeallocateFunction dealloc) {
  PageIterator it(space, PageIterator::PAGES_IN_USE);
  while (it.has_next()) {
    Page* p = it.next();

    bool is_previous_alive = true;
    Address free_start = NULL;
    HeapObject* object;

    for (Address current = p->ObjectAreaStart();
         current < p->AllocationTop();
         current += object->Size()) {
      object = HeapObject::FromAddress(current);
      if (object->IsMarked()) {
        object->ClearMark();
        MarkCompactCollector::tracer()->decrement_marked_count();
        if (MarkCompactCollector::IsCompacting() && object->IsCode()) {
          // If this is compacting collection marked code objects have had
          // their IC targets converted to objects.
          // They need to be converted back to addresses.
          Code::cast(object)->ConvertICTargetsFromObjectToAddress();
        }
        if (!is_previous_alive) {  // Transition from free to live.
          dealloc(free_start, current - free_start);
          is_previous_alive = true;
        }
      } else {
        if (object->IsCode()) {
          LOG(CodeDeleteEvent(Code::cast(object)->address()));
        }
        if (is_previous_alive) {  // Transition from live to free.
          free_start = current;
          is_previous_alive = false;
        }
      }
      // The object is now unmarked for the call to Size() at the top of the
      // loop.
    }

    // If the last region was not live we need to from free_start to the
    // allocation top in the page.
    if (!is_previous_alive) {
      int free_size = p->AllocationTop() - free_start;
      if (free_size > 0) {
        dealloc(free_start, free_size);
      }
    }
  }
}


void MarkCompactCollector::DeallocateOldPointerBlock(Address start,
                                                     int size_in_bytes) {
  Heap::ClearRSetRange(start, size_in_bytes);
  Heap::old_pointer_space()->Free(start, size_in_bytes);
}


void MarkCompactCollector::DeallocateOldDataBlock(Address start,
                                                  int size_in_bytes) {
  Heap::old_data_space()->Free(start, size_in_bytes);
}


void MarkCompactCollector::DeallocateCodeBlock(Address start,
                                               int size_in_bytes) {
  Heap::code_space()->Free(start, size_in_bytes);
}


void MarkCompactCollector::DeallocateMapBlock(Address start,
                                              int size_in_bytes) {
  // Objects in map space are frequently assumed to have size Map::kSize and a
  // valid map in their first word.  Thus, we break the free block up into
  // chunks and free them separately.
  ASSERT(size_in_bytes % Map::kSize == 0);
  Heap::ClearRSetRange(start, size_in_bytes);
  Address end = start + size_in_bytes;
  for (Address a = start; a < end; a += Map::kSize) {
    Heap::map_space()->Free(a);
  }
}


void MarkCompactCollector::EncodeForwardingAddresses() {
  ASSERT(state_ == ENCODE_FORWARDING_ADDRESSES);
  // Objects in the active semispace of the young generation may be
  // relocated to the inactive semispace (if not promoted).  Set the
  // relocation info to the beginning of the inactive semispace.
  Heap::new_space()->MCResetRelocationInfo();

  // Compute the forwarding pointers in each space.
  EncodeForwardingAddressesInPagedSpace<MCAllocateFromOldPointerSpace,
<<<<<<< HEAD
                                        IgnoreNonLiveObject>(
      Heap::old_pointer_space());

  EncodeForwardingAddressesInPagedSpace<MCAllocateFromOldDataSpace,
                                        IgnoreNonLiveObject>(
=======
                                        IgnoreNonLiveObject>(
      Heap::old_pointer_space());

  EncodeForwardingAddressesInPagedSpace<MCAllocateFromOldDataSpace,
                                        IgnoreNonLiveObject>(
>>>>>>> 6a565728
      Heap::old_data_space());

  EncodeForwardingAddressesInPagedSpace<MCAllocateFromCodeSpace,
                                        LogNonLiveCodeObject>(
      Heap::code_space());

  // Compute new space next to last after the old and code spaces have been
  // compacted.  Objects in new space can be promoted to old or code space.
  EncodeForwardingAddressesInNewSpace();

  // Compute map space last because computing forwarding addresses
  // overwrites non-live objects.  Objects in the other spaces rely on
  // non-live map pointers to get the sizes of non-live objects.
  EncodeForwardingAddressesInPagedSpace<MCAllocateFromMapSpace,
                                        IgnoreNonLiveObject>(
      Heap::map_space());

  // Write relocation info to the top page, so we can use it later.  This is
  // done after promoting objects from the new space so we get the correct
  // allocation top.
  Heap::old_pointer_space()->MCWriteRelocationInfoToPage();
  Heap::old_data_space()->MCWriteRelocationInfoToPage();
  Heap::code_space()->MCWriteRelocationInfoToPage();
  Heap::map_space()->MCWriteRelocationInfoToPage();
}


void MarkCompactCollector::SweepSpaces() {
  ASSERT(state_ == SWEEP_SPACES);
  ASSERT(!IsCompacting());
  // Noncompacting collections simply sweep the spaces to clear the mark
  // bits and free the nonlive blocks (for old and map spaces).  We sweep
  // the map space last because freeing non-live maps overwrites them and
  // the other spaces rely on possibly non-live maps to get the sizes for
  // non-live objects.
  SweepSpace(Heap::old_pointer_space(), &DeallocateOldPointerBlock);
  SweepSpace(Heap::old_data_space(), &DeallocateOldDataBlock);
  SweepSpace(Heap::code_space(), &DeallocateCodeBlock);
  SweepSpace(Heap::new_space());
  SweepSpace(Heap::map_space(), &DeallocateMapBlock);
}


// Iterate the live objects in a range of addresses (eg, a page or a
// semispace).  The live regions of the range have been linked into a list.
// The first live region is [first_live_start, first_live_end), and the last
// address in the range is top.  The callback function is used to get the
// size of each live object.
int MarkCompactCollector::IterateLiveObjectsInRange(
    Address start,
    Address end,
    HeapObjectCallback size_func) {
  int live_objects = 0;
  Address current = start;
  while (current < end) {
    uint32_t encoded_map = Memory::uint32_at(current);
    if (encoded_map == kSingleFreeEncoding) {
      current += kPointerSize;
    } else if (encoded_map == kMultiFreeEncoding) {
      current += Memory::int_at(current + kIntSize);
    } else {
      live_objects++;
      current += size_func(HeapObject::FromAddress(current));
    }
  }
  return live_objects;
}


int MarkCompactCollector::IterateLiveObjects(NewSpace* space,
                                             HeapObjectCallback size_f) {
  ASSERT(MARK_LIVE_OBJECTS < state_ && state_ <= RELOCATE_OBJECTS);
  return IterateLiveObjectsInRange(space->bottom(), space->top(), size_f);
}


int MarkCompactCollector::IterateLiveObjects(PagedSpace* space,
                                             HeapObjectCallback size_f) {
  ASSERT(MARK_LIVE_OBJECTS < state_ && state_ <= RELOCATE_OBJECTS);
  int total = 0;
  PageIterator it(space, PageIterator::PAGES_IN_USE);
  while (it.has_next()) {
    Page* p = it.next();
    total += IterateLiveObjectsInRange(p->ObjectAreaStart(),
                                       p->AllocationTop(),
                                       size_f);
  }
  return total;
}


#ifdef DEBUG
static int VerifyMapObject(HeapObject* obj) {
  InstanceType type = reinterpret_cast<Map*>(obj)->instance_type();
  ASSERT(FIRST_TYPE <= type && type <= LAST_TYPE);
  return Map::kSize;
}


void MarkCompactCollector::VerifyHeapAfterEncodingForwardingAddresses() {
  AllSpaces spaces;
  while (Space* space = spaces.next()) space->Verify();

  ASSERT(state_ == ENCODE_FORWARDING_ADDRESSES);
  int live_maps = IterateLiveObjects(Heap::map_space(), &VerifyMapObject);
  ASSERT(live_maps == live_map_objects_);

  // Verify page headers in paged spaces.
  PagedSpaces paged_spaces;
  while (PagedSpace* space = paged_spaces.next()) VerifyPageHeaders(space);
}


void MarkCompactCollector::VerifyPageHeaders(PagedSpace* space) {
  PageIterator mc_it(space, PageIterator::PAGES_USED_BY_MC);
  while (mc_it.has_next()) {
    Page* p = mc_it.next();
    Address mc_alloc_top = p->mc_relocation_top;
    ASSERT(p->ObjectAreaStart() <= mc_alloc_top &&
           mc_alloc_top <= p->ObjectAreaEnd());
  }

  int page_count = 0;
  PageIterator it(space, PageIterator::PAGES_IN_USE);
  while (it.has_next()) {
    Page* p = it.next();
    ASSERT(p->mc_page_index == page_count);
    page_count++;

    // first_forwarded could be 'deadbeed' if no live objects in this page
    Address first_forwarded = p->mc_first_forwarded;
    ASSERT(first_forwarded == kZapValue ||
           space->Contains(first_forwarded));
  }
}
#endif


// ----------------------------------------------------------------------------
// Phase 3: Update pointers

// Helper class for updating pointers in HeapObjects.
class UpdatingVisitor: public ObjectVisitor {
 public:
  void VisitPointer(Object** p) {
    UpdatePointer(p);
  }

  void VisitPointers(Object** start, Object** end) {
    // Mark all HeapObject pointers in [start, end)
    for (Object** p = start; p < end; p++) UpdatePointer(p);
  }

 private:
  void UpdatePointer(Object** p) {
    if (!(*p)->IsHeapObject()) return;

    HeapObject* obj = HeapObject::cast(*p);
    Address old_addr = obj->address();
    Address new_addr;
    ASSERT(!Heap::InFromSpace(obj));

    if (Heap::new_space()->Contains(obj)) {
      Address f_addr = Heap::new_space()->FromSpaceLow() +
                       Heap::new_space()->ToSpaceOffsetForAddress(old_addr);
      new_addr = Memory::Address_at(f_addr);

#ifdef DEBUG
      ASSERT(Heap::old_pointer_space()->Contains(new_addr) ||
             Heap::old_data_space()->Contains(new_addr) ||
             Heap::code_space()->Contains(new_addr) ||
             Heap::new_space()->FromSpaceContains(new_addr));

      if (Heap::new_space()->FromSpaceContains(new_addr)) {
        ASSERT(Heap::new_space()->FromSpaceOffsetForAddress(new_addr) <=
               Heap::new_space()->ToSpaceOffsetForAddress(old_addr));
      }
#endif

    } else if (Heap::lo_space()->Contains(obj)) {
      // Don't move objects in the large object space.
      return;

    } else {
      ASSERT(Heap::old_pointer_space()->Contains(obj) ||
             Heap::old_data_space()->Contains(obj) ||
             Heap::code_space()->Contains(obj) ||
             Heap::map_space()->Contains(obj));

      new_addr = MarkCompactCollector::GetForwardingAddressInOldSpace(obj);
      ASSERT(Heap::old_pointer_space()->Contains(new_addr) ||
             Heap::old_data_space()->Contains(new_addr) ||
             Heap::code_space()->Contains(new_addr) ||
             Heap::map_space()->Contains(new_addr));

#ifdef DEBUG
      if (Heap::old_pointer_space()->Contains(obj)) {
        ASSERT(Heap::old_pointer_space()->MCSpaceOffsetForAddress(new_addr) <=
               Heap::old_pointer_space()->MCSpaceOffsetForAddress(old_addr));
      } else if (Heap::old_data_space()->Contains(obj)) {
        ASSERT(Heap::old_data_space()->MCSpaceOffsetForAddress(new_addr) <=
               Heap::old_data_space()->MCSpaceOffsetForAddress(old_addr));
      } else if (Heap::code_space()->Contains(obj)) {
        ASSERT(Heap::code_space()->MCSpaceOffsetForAddress(new_addr) <=
               Heap::code_space()->MCSpaceOffsetForAddress(old_addr));
      } else {
        ASSERT(Heap::map_space()->MCSpaceOffsetForAddress(new_addr) <=
               Heap::map_space()->MCSpaceOffsetForAddress(old_addr));
      }
#endif
    }

    *p = HeapObject::FromAddress(new_addr);

#ifdef DEBUG
    if (FLAG_gc_verbose) {
      PrintF("update %p : %p -> %p\n",
             reinterpret_cast<Address>(p), old_addr, new_addr);
    }
#endif
  }
};


void MarkCompactCollector::UpdatePointers() {
#ifdef DEBUG
  ASSERT(state_ == ENCODE_FORWARDING_ADDRESSES);
  state_ = UPDATE_POINTERS;
#endif
  UpdatingVisitor updating_visitor;
  Heap::IterateRoots(&updating_visitor);
  GlobalHandles::IterateWeakRoots(&updating_visitor);

  int live_maps = IterateLiveObjects(Heap::map_space(),
                                     &UpdatePointersInOldObject);
  int live_pointer_olds = IterateLiveObjects(Heap::old_pointer_space(),
                                             &UpdatePointersInOldObject);
  int live_data_olds = IterateLiveObjects(Heap::old_data_space(),
                                          &UpdatePointersInOldObject);
  int live_codes = IterateLiveObjects(Heap::code_space(),
                                      &UpdatePointersInOldObject);
  int live_news = IterateLiveObjects(Heap::new_space(),
                                     &UpdatePointersInNewObject);

  // Large objects do not move, the map word can be updated directly.
  LargeObjectIterator it(Heap::lo_space());
  while (it.has_next()) UpdatePointersInNewObject(it.next());

  USE(live_maps);
  USE(live_pointer_olds);
  USE(live_data_olds);
  USE(live_codes);
  USE(live_news);

#ifdef DEBUG
  ASSERT(live_maps == live_map_objects_);
  ASSERT(live_data_olds == live_old_data_objects_);
  ASSERT(live_pointer_olds == live_old_pointer_objects_);
  ASSERT(live_codes == live_code_objects_);
  ASSERT(live_news == live_young_objects_);

  if (FLAG_verify_global_gc) VerifyHeapAfterUpdatingPointers();
#endif
}


int MarkCompactCollector::UpdatePointersInNewObject(HeapObject* obj) {
  // Keep old map pointers
  Map* old_map = obj->map();
  ASSERT(old_map->IsHeapObject());

  Address forwarded = GetForwardingAddressInOldSpace(old_map);

  ASSERT(Heap::map_space()->Contains(old_map));
  ASSERT(Heap::map_space()->Contains(forwarded));
#ifdef DEBUG
  if (FLAG_gc_verbose) {
    PrintF("update %p : %p -> %p\n", obj->address(), old_map->address(),
           forwarded);
  }
#endif
  // Update the map pointer.
  obj->set_map(reinterpret_cast<Map*>(HeapObject::FromAddress(forwarded)));

  // We have to compute the object size relying on the old map because
  // map objects are not relocated yet.
  int obj_size = obj->SizeFromMap(old_map);

  // Update pointers in the object body.
  UpdatingVisitor updating_visitor;
  obj->IterateBody(old_map->instance_type(), obj_size, &updating_visitor);
  return obj_size;
}


int MarkCompactCollector::UpdatePointersInOldObject(HeapObject* obj) {
  // Decode the map pointer.
  MapWord encoding = obj->map_word();
  Address map_addr = encoding.DecodeMapAddress(Heap::map_space());
  ASSERT(Heap::map_space()->Contains(HeapObject::FromAddress(map_addr)));

  // At this point, the first word of map_addr is also encoded, cannot
  // cast it to Map* using Map::cast.
  Map* map = reinterpret_cast<Map*>(HeapObject::FromAddress(map_addr));
  int obj_size = obj->SizeFromMap(map);
  InstanceType type = map->instance_type();

  // Update map pointer.
  Address new_map_addr = GetForwardingAddressInOldSpace(map);
  int offset = encoding.DecodeOffset();
  obj->set_map_word(MapWord::EncodeAddress(new_map_addr, offset));

#ifdef DEBUG
  if (FLAG_gc_verbose) {
    PrintF("update %p : %p -> %p\n", obj->address(),
           map_addr, new_map_addr);
  }
#endif

  // Update pointers in the object body.
  UpdatingVisitor updating_visitor;
  obj->IterateBody(type, obj_size, &updating_visitor);
  return obj_size;
}


Address MarkCompactCollector::GetForwardingAddressInOldSpace(HeapObject* obj) {
  // Object should either in old or map space.
  MapWord encoding = obj->map_word();

  // Offset to the first live object's forwarding address.
  int offset = encoding.DecodeOffset();
  Address obj_addr = obj->address();

  // Find the first live object's forwarding address.
  Page* p = Page::FromAddress(obj_addr);
  Address first_forwarded = p->mc_first_forwarded;

  // Page start address of forwarded address.
  Page* forwarded_page = Page::FromAddress(first_forwarded);
  int forwarded_offset = forwarded_page->Offset(first_forwarded);

  // Find end of allocation of in the page of first_forwarded.
  Address mc_top = forwarded_page->mc_relocation_top;
  int mc_top_offset = forwarded_page->Offset(mc_top);

  // Check if current object's forward pointer is in the same page
  // as the first live object's forwarding pointer
  if (forwarded_offset + offset < mc_top_offset) {
    // In the same page.
    return first_forwarded + offset;
  }

  // Must be in the next page, NOTE: this may cross chunks.
  Page* next_page = forwarded_page->next_page();
  ASSERT(next_page->is_valid());

  offset -= (mc_top_offset - forwarded_offset);
  offset += Page::kObjectStartOffset;

  ASSERT_PAGE_OFFSET(offset);
  ASSERT(next_page->OffsetToAddress(offset) < next_page->mc_relocation_top);

  return next_page->OffsetToAddress(offset);
}


#ifdef DEBUG
void MarkCompactCollector::VerifyHeapAfterUpdatingPointers() {
  ASSERT(state_ == UPDATE_POINTERS);

  AllSpaces spaces;
  while (Space* space = spaces.next()) space->Verify();
  PagedSpaces paged_spaces;
  while (PagedSpace* space = paged_spaces.next()) VerifyPageHeaders(space);
}
#endif


// ----------------------------------------------------------------------------
// Phase 4: Relocate objects

void MarkCompactCollector::RelocateObjects() {
#ifdef DEBUG
  ASSERT(state_ == UPDATE_POINTERS);
  state_ = RELOCATE_OBJECTS;
#endif
  // Relocates objects, always relocate map objects first. Relocating
  // objects in other space relies on map objects to get object size.
  int live_maps = IterateLiveObjects(Heap::map_space(), &RelocateMapObject);
  int live_pointer_olds = IterateLiveObjects(Heap::old_pointer_space(),
                                             &RelocateOldPointerObject);
  int live_data_olds = IterateLiveObjects(Heap::old_data_space(),
                                          &RelocateOldDataObject);
  int live_codes = IterateLiveObjects(Heap::code_space(), &RelocateCodeObject);
  int live_news = IterateLiveObjects(Heap::new_space(), &RelocateNewObject);

  USE(live_maps);
  USE(live_data_olds);
  USE(live_pointer_olds);
  USE(live_codes);
  USE(live_news);
#ifdef DEBUG
  ASSERT(live_maps == live_map_objects_);
  ASSERT(live_data_olds == live_old_data_objects_);
  ASSERT(live_pointer_olds == live_old_pointer_objects_);
  ASSERT(live_codes == live_code_objects_);
  ASSERT(live_news == live_young_objects_);
#endif

  // Notify code object in LO to convert IC target to address
  // This must happen after lo_space_->Compact
  LargeObjectIterator it(Heap::lo_space());
  while (it.has_next()) { ConvertCodeICTargetToAddress(it.next()); }

  // Flips from and to spaces
  Heap::new_space()->Flip();

  // Sets age_mark to bottom in to space
  Address mark = Heap::new_space()->bottom();
  Heap::new_space()->set_age_mark(mark);

  Heap::new_space()->MCCommitRelocationInfo();
#ifdef DEBUG
  // It is safe to write to the remembered sets as remembered sets on a
  // page-by-page basis after committing the m-c forwarding pointer.
  Page::set_rset_state(Page::IN_USE);
#endif
  PagedSpaces spaces;
  while (PagedSpace* space = spaces.next()) space->MCCommitRelocationInfo();

#ifdef DEBUG
  if (FLAG_verify_global_gc) VerifyHeapAfterRelocatingObjects();
#endif
}


int MarkCompactCollector::ConvertCodeICTargetToAddress(HeapObject* obj) {
  if (obj->IsCode()) {
    Code::cast(obj)->ConvertICTargetsFromObjectToAddress();
  }
  return obj->Size();
}


int MarkCompactCollector::RelocateMapObject(HeapObject* obj) {
  // decode map pointer (forwarded address)
  MapWord encoding = obj->map_word();
  Address map_addr = encoding.DecodeMapAddress(Heap::map_space());
  ASSERT(Heap::map_space()->Contains(HeapObject::FromAddress(map_addr)));

  // Get forwarding address before resetting map pointer
  Address new_addr = GetForwardingAddressInOldSpace(obj);

  // recover map pointer
  obj->set_map(reinterpret_cast<Map*>(HeapObject::FromAddress(map_addr)));

  // The meta map object may not be copied yet.
  Address old_addr = obj->address();

  if (new_addr != old_addr) {
    memmove(new_addr, old_addr, Map::kSize);  // copy contents
  }

#ifdef DEBUG
  if (FLAG_gc_verbose) {
    PrintF("relocate %p -> %p\n", old_addr, new_addr);
  }
#endif

  return Map::kSize;
}


static inline int RelocateOldObject(HeapObject* obj,
                                    OldSpace* space,
                                    Address new_addr,
                                    Address map_addr) {
  // recover map pointer
  obj->set_map(reinterpret_cast<Map*>(HeapObject::FromAddress(map_addr)));

  // This is a non-map object, it relies on the assumption that the Map space
  // is compacted before the Old space (see RelocateObjects).
  int obj_size = obj->Size();
  ASSERT_OBJECT_SIZE(obj_size);

  ASSERT(space->MCSpaceOffsetForAddress(new_addr) <=
         space->MCSpaceOffsetForAddress(obj->address()));

  space->MCAdjustRelocationEnd(new_addr, obj_size);

#ifdef DEBUG
  if (FLAG_gc_verbose) {
    PrintF("relocate %p -> %p\n", obj->address(), new_addr);
  }
#endif

  return obj_size;
}


int MarkCompactCollector::RelocateOldNonCodeObject(HeapObject* obj,
                                                   OldSpace* space) {
  // decode map pointer (forwarded address)
  MapWord encoding = obj->map_word();
  Address map_addr = encoding.DecodeMapAddress(Heap::map_space());
  ASSERT(Heap::map_space()->Contains(map_addr));

  // Get forwarding address before resetting map pointer
  Address new_addr = GetForwardingAddressInOldSpace(obj);

  int obj_size = RelocateOldObject(obj, space, new_addr, map_addr);

  Address old_addr = obj->address();

  if (new_addr != old_addr) {
    memmove(new_addr, old_addr, obj_size);  // copy contents
  }

  ASSERT(!HeapObject::FromAddress(new_addr)->IsCode());

  return obj_size;
}


int MarkCompactCollector::RelocateOldPointerObject(HeapObject* obj) {
  return RelocateOldNonCodeObject(obj, Heap::old_pointer_space());
}
<<<<<<< HEAD


int MarkCompactCollector::RelocateOldDataObject(HeapObject* obj) {
  return RelocateOldNonCodeObject(obj, Heap::old_data_space());
}


int MarkCompactCollector::RelocateCodeObject(HeapObject* obj) {
  // decode map pointer (forwarded address)
  MapWord encoding = obj->map_word();
  Address map_addr = encoding.DecodeMapAddress(Heap::map_space());
  ASSERT(Heap::map_space()->Contains(HeapObject::FromAddress(map_addr)));

=======


int MarkCompactCollector::RelocateOldDataObject(HeapObject* obj) {
  return RelocateOldNonCodeObject(obj, Heap::old_data_space());
}


int MarkCompactCollector::RelocateCodeObject(HeapObject* obj) {
  // decode map pointer (forwarded address)
  MapWord encoding = obj->map_word();
  Address map_addr = encoding.DecodeMapAddress(Heap::map_space());
  ASSERT(Heap::map_space()->Contains(HeapObject::FromAddress(map_addr)));

>>>>>>> 6a565728
  // Get forwarding address before resetting map pointer
  Address new_addr = GetForwardingAddressInOldSpace(obj);

  int obj_size = RelocateOldObject(obj, Heap::code_space(), new_addr, map_addr);

  // convert inline cache target to address using old address
  if (obj->IsCode()) {
    // convert target to address first related to old_address
    Code::cast(obj)->ConvertICTargetsFromObjectToAddress();
  }

  Address old_addr = obj->address();

  if (new_addr != old_addr) {
    memmove(new_addr, old_addr, obj_size);  // copy contents
  }

  HeapObject* copied_to = HeapObject::FromAddress(new_addr);
  if (copied_to->IsCode()) {
    // may also update inline cache target.
    Code::cast(copied_to)->Relocate(new_addr - old_addr);
    // Notify the logger that compile code has moved.
    LOG(CodeMoveEvent(old_addr, new_addr));
  }

  return obj_size;
}


#ifdef DEBUG
class VerifyCopyingVisitor: public ObjectVisitor {
 public:
  void VisitPointers(Object** start, Object** end) {
    for (Object** p = start; p < end; p++) {
      MarkCompactCollector::VerifyCopyingObjects(p);
    }
  }
};

#endif

int MarkCompactCollector::RelocateNewObject(HeapObject* obj) {
  int obj_size = obj->Size();

  // Get forwarding address
  Address old_addr = obj->address();
  int offset = Heap::new_space()->ToSpaceOffsetForAddress(old_addr);

  Address new_addr =
    Memory::Address_at(Heap::new_space()->FromSpaceLow() + offset);

  if (Heap::new_space()->FromSpaceContains(new_addr)) {
    ASSERT(Heap::new_space()->FromSpaceOffsetForAddress(new_addr) <=
           Heap::new_space()->ToSpaceOffsetForAddress(old_addr));
  } else {
    OldSpace* target_space = Heap::TargetSpace(obj);
    ASSERT(target_space == Heap::old_pointer_space() ||
           target_space == Heap::old_data_space());
    target_space->MCAdjustRelocationEnd(new_addr, obj_size);
  }

  // New and old addresses cannot overlap.
  memcpy(reinterpret_cast<void*>(new_addr),
         reinterpret_cast<void*>(old_addr),
         obj_size);

#ifdef DEBUG
  if (FLAG_gc_verbose) {
    PrintF("relocate %p -> %p\n", old_addr, new_addr);
  }
  if (FLAG_verify_global_gc) {
    VerifyCopyingVisitor v;
    HeapObject* copied_to = HeapObject::FromAddress(new_addr);
    copied_to->Iterate(&v);
  }
#endif

  return obj_size;
}


#ifdef DEBUG
void MarkCompactCollector::VerifyHeapAfterRelocatingObjects() {
  ASSERT(state_ == RELOCATE_OBJECTS);

  Heap::new_space()->Verify();
  PagedSpaces spaces;
  while (PagedSpace* space = spaces.next()) {
    space->Verify();
    PageIterator it(space, PageIterator::PAGES_IN_USE);
    while (it.has_next()) {
      Page* p = it.next();
      ASSERT_PAGE_OFFSET(p->Offset(p->AllocationTop()));
    }
  }
}
#endif


#ifdef DEBUG
void MarkCompactCollector::VerifyCopyingObjects(Object** p) {
  if (!(*p)->IsHeapObject()) return;
  ASSERT(!Heap::InToSpace(*p));
}
#endif  // DEBUG


// -----------------------------------------------------------------------------
// Phase 5: rebuild remembered sets

void MarkCompactCollector::RebuildRSets() {
#ifdef DEBUG
  ASSERT(state_ == RELOCATE_OBJECTS);
  state_ = REBUILD_RSETS;
#endif
  Heap::RebuildRSets();
}

} }  // namespace v8::internal<|MERGE_RESOLUTION|>--- conflicted
+++ resolved
@@ -210,11 +210,7 @@
 static MarkingStack marking_stack;
 
 
-<<<<<<< HEAD
-inline HeapObject* ShortCircuitConsString(Object** p) {
-=======
 static inline HeapObject* ShortCircuitConsString(Object** p) {
->>>>>>> 6a565728
   // Optimization: If the heap object pointed to by p is a non-symbol
   // cons string whose right substring is Heap::empty_string, update
   // it in place to its left substring.  Return the updated value.
@@ -1264,19 +1260,11 @@
 
   // Compute the forwarding pointers in each space.
   EncodeForwardingAddressesInPagedSpace<MCAllocateFromOldPointerSpace,
-<<<<<<< HEAD
                                         IgnoreNonLiveObject>(
       Heap::old_pointer_space());
 
   EncodeForwardingAddressesInPagedSpace<MCAllocateFromOldDataSpace,
                                         IgnoreNonLiveObject>(
-=======
-                                        IgnoreNonLiveObject>(
-      Heap::old_pointer_space());
-
-  EncodeForwardingAddressesInPagedSpace<MCAllocateFromOldDataSpace,
-                                        IgnoreNonLiveObject>(
->>>>>>> 6a565728
       Heap::old_data_space());
 
   EncodeForwardingAddressesInPagedSpace<MCAllocateFromCodeSpace,
@@ -1805,7 +1793,6 @@
 int MarkCompactCollector::RelocateOldPointerObject(HeapObject* obj) {
   return RelocateOldNonCodeObject(obj, Heap::old_pointer_space());
 }
-<<<<<<< HEAD
 
 
 int MarkCompactCollector::RelocateOldDataObject(HeapObject* obj) {
@@ -1819,21 +1806,6 @@
   Address map_addr = encoding.DecodeMapAddress(Heap::map_space());
   ASSERT(Heap::map_space()->Contains(HeapObject::FromAddress(map_addr)));
 
-=======
-
-
-int MarkCompactCollector::RelocateOldDataObject(HeapObject* obj) {
-  return RelocateOldNonCodeObject(obj, Heap::old_data_space());
-}
-
-
-int MarkCompactCollector::RelocateCodeObject(HeapObject* obj) {
-  // decode map pointer (forwarded address)
-  MapWord encoding = obj->map_word();
-  Address map_addr = encoding.DecodeMapAddress(Heap::map_space());
-  ASSERT(Heap::map_space()->Contains(HeapObject::FromAddress(map_addr)));
-
->>>>>>> 6a565728
   // Get forwarding address before resetting map pointer
   Address new_addr = GetForwardingAddressInOldSpace(obj);
 
