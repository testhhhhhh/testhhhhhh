--- conflicted
+++ resolved
@@ -78,21 +78,15 @@
       // NOTE: This checks for both null and undefined.
       return (y == null) ? 0 : 1;
     } else {
-<<<<<<< HEAD
-=======
       // x is not a number, boolean, null or undefined.
       if (y == null) return 1;  // not equal
->>>>>>> 6a565728
       if (IS_OBJECT(y)) {
         return %_ObjectEquals(x, y) ? 0 : 1;
       }
       if (IS_FUNCTION(y)) {
         return %_ObjectEquals(x, y) ? 0 : 1;
       }
-<<<<<<< HEAD
-=======
-
->>>>>>> 6a565728
+
       x = %ToPrimitive(x, NO_HINT);
     }
   }
