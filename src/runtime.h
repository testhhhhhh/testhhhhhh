--- conflicted
+++ resolved
@@ -64,10 +64,7 @@
   \
   /* Array join support */ \
   F(PushIfAbsent, 2) \
-<<<<<<< HEAD
-=======
   F(ArrayConcat, 1) \
->>>>>>> 6a565728
   \
   /* ConsStrings */ \
   F(ConsStringFst, 1) \
@@ -170,11 +167,6 @@
   F(GetScript, 1) \
   \
   F(ClassOf, 1) \
-<<<<<<< HEAD
-  F(IsDateClass, 1) \
-  F(IsStringClass, 1) \
-  F(IsArrayClass, 1) \
-=======
   F(HasDateClass, 1) \
   F(HasStringClass, 1) \
   F(HasArrayClass, 1) \
@@ -183,7 +175,6 @@
   F(HasBooleanClass, 1) \
   F(HasArgumentsClass, 1) \
   F(HasRegExpClass, 1) \
->>>>>>> 6a565728
   F(SetCode, 2) \
   \
   F(CreateApiFunction, 1) \
