// Copyright 2006-2008 the V8 project authors. All rights reserved.
// Redistribution and use in source and binary forms, with or without
// modification, are permitted provided that the following conditions are
// met:
//
//     * Redistributions of source code must retain the above copyright
//       notice, this list of conditions and the following disclaimer.
//     * Redistributions in binary form must reproduce the above
//       copyright notice, this list of conditions and the following
//       disclaimer in the documentation and/or other materials provided
//       with the distribution.
//     * Neither the name of Google Inc. nor the names of its
//       contributors may be used to endorse or promote products derived
//       from this software without specific prior written permission.
//
// THIS SOFTWARE IS PROVIDED BY THE COPYRIGHT HOLDERS AND CONTRIBUTORS
// "AS IS" AND ANY EXPRESS OR IMPLIED WARRANTIES, INCLUDING, BUT NOT
// LIMITED TO, THE IMPLIED WARRANTIES OF MERCHANTABILITY AND FITNESS FOR
// A PARTICULAR PURPOSE ARE DISCLAIMED. IN NO EVENT SHALL THE COPYRIGHT
// OWNER OR CONTRIBUTORS BE LIABLE FOR ANY DIRECT, INDIRECT, INCIDENTAL,
// SPECIAL, EXEMPLARY, OR CONSEQUENTIAL DAMAGES (INCLUDING, BUT NOT
// LIMITED TO, PROCUREMENT OF SUBSTITUTE GOODS OR SERVICES; LOSS OF USE,
// DATA, OR PROFITS; OR BUSINESS INTERRUPTION) HOWEVER CAUSED AND ON ANY
// THEORY OF LIABILITY, WHETHER IN CONTRACT, STRICT LIABILITY, OR TORT
// (INCLUDING NEGLIGENCE OR OTHERWISE) ARISING IN ANY WAY OUT OF THE USE
// OF THIS SOFTWARE, EVEN IF ADVISED OF THE POSSIBILITY OF SUCH DAMAGE.

#include "v8.h"

#include "api.h"
#include "bootstrapper.h"
#include "debug.h"
#include "execution.h"
#include "objects-inl.h"
#include "macro-assembler.h"
#include "scanner.h"
#include "scopeinfo.h"
#include "string-stream.h"

#ifdef ENABLE_DISASSEMBLER
#include "disassembler.h"
#endif

namespace v8 { namespace internal {

// Getters and setters are stored in a fixed array property.  These are
// constants for their indices.
const int kGetterIndex = 0;
const int kSetterIndex = 1;

bool Object::IsInstanceOf(FunctionTemplateInfo* expected) {
  // There is a constraint on the object; check
  if (!this->IsJSObject()) return false;
  // Fetch the constructor function of the object
  Object* cons_obj = JSObject::cast(this)->map()->constructor();
  if (!cons_obj->IsJSFunction()) return false;
  JSFunction* fun = JSFunction::cast(cons_obj);
  // Iterate through the chain of inheriting function templates to
  // see if the required one occurs.
  for (Object* type = fun->shared()->function_data();
       type->IsFunctionTemplateInfo();
       type = FunctionTemplateInfo::cast(type)->parent_template()) {
    if (type == expected) return true;
  }
  // Didn't find the required type in the inheritance chain.
  return false;
}


static Object* CreateJSValue(JSFunction* constructor, Object* value) {
  Object* result = Heap::AllocateJSObject(constructor);
  if (result->IsFailure()) return result;
  JSValue::cast(result)->set_value(value);
  return result;
}


Object* Object::ToObject(Context* global_context) {
  if (IsNumber()) {
    return CreateJSValue(global_context->number_function(), this);
  } else if (IsBoolean()) {
    return CreateJSValue(global_context->boolean_function(), this);
  } else if (IsString()) {
    return CreateJSValue(global_context->string_function(), this);
  }
  ASSERT(IsJSObject());
  return this;
}


Object* Object::ToObject() {
  Context* global_context = Top::context()->global_context();
  if (IsJSObject()) {
    return this;
  } else if (IsNumber()) {
    return CreateJSValue(global_context->number_function(), this);
  } else if (IsBoolean()) {
    return CreateJSValue(global_context->boolean_function(), this);
  } else if (IsString()) {
    return CreateJSValue(global_context->string_function(), this);
  }

  // Throw a type error.
  return Failure::InternalError();
}


Object* Object::ToBoolean() {
  if (IsTrue()) return Heap::true_value();
  if (IsFalse()) return Heap::false_value();
  if (IsSmi()) {
    return Heap::ToBoolean(Smi::cast(this)->value() != 0);
  }
  if (IsUndefined() || IsNull()) return Heap::false_value();
  // Undetectable object is false
  if (IsUndetectableObject()) {
    return Heap::false_value();
  }
  if (IsString()) {
    return Heap::ToBoolean(String::cast(this)->length() != 0);
  }
  if (IsHeapNumber()) {
    return HeapNumber::cast(this)->HeapNumberToBoolean();
  }
  return Heap::true_value();
}


void Object::Lookup(String* name, LookupResult* result) {
  if (IsJSObject()) return JSObject::cast(this)->Lookup(name, result);
  Object* holder = NULL;
  Context* global_context = Top::context()->global_context();
  if (IsString()) {
    holder = global_context->string_function()->instance_prototype();
  } else if (IsNumber()) {
    holder = global_context->number_function()->instance_prototype();
  } else if (IsBoolean()) {
    holder = global_context->boolean_function()->instance_prototype();
  }
  ASSERT(holder != NULL);  // cannot handle null or undefined.
  JSObject::cast(holder)->Lookup(name, result);
}


Object* Object::GetPropertyWithReceiver(Object* receiver,
                                        String* name,
                                        PropertyAttributes* attributes) {
  LookupResult result;
  Lookup(name, &result);
  return GetProperty(receiver, &result, name, attributes);
}


Object* Object::GetPropertyWithCallback(Object* receiver,
                                        Object* structure,
                                        String* name,
                                        Object* holder) {
  // To accommodate both the old and the new api we switch on the
  // data structure used to store the callbacks.  Eventually proxy
  // callbacks should be phased out.
  if (structure->IsProxy()) {
    AccessorDescriptor* callback =
        reinterpret_cast<AccessorDescriptor*>(Proxy::cast(structure)->proxy());
    Object* value = (callback->getter)(receiver, callback->data);
    RETURN_IF_SCHEDULED_EXCEPTION();
    return value;
  }

  // api style callbacks.
  if (structure->IsAccessorInfo()) {
    AccessorInfo* data = AccessorInfo::cast(structure);
    Object* fun_obj = data->getter();
    v8::AccessorGetter call_fun = v8::ToCData<v8::AccessorGetter>(fun_obj);
    HandleScope scope;
    Handle<JSObject> self(JSObject::cast(receiver));
    Handle<JSObject> holder_handle(JSObject::cast(holder));
    Handle<String> key(name);
    Handle<Object> fun_data(data->data());
    LOG(ApiNamedPropertyAccess("load", *self, name));
    v8::AccessorInfo info(v8::Utils::ToLocal(self),
                          v8::Utils::ToLocal(fun_data),
                          v8::Utils::ToLocal(holder_handle));
    v8::Handle<v8::Value> result;
    {
      // Leaving JavaScript.
      VMState state(OTHER);
      result = call_fun(v8::Utils::ToLocal(key), info);
    }
    RETURN_IF_SCHEDULED_EXCEPTION();
    if (result.IsEmpty()) return Heap::undefined_value();
    return *v8::Utils::OpenHandle(*result);
  }

  // __defineGetter__ callback
  if (structure->IsFixedArray()) {
    Object* getter = FixedArray::cast(structure)->get(kGetterIndex);
    if (getter->IsJSFunction()) {
      HandleScope scope;
      Handle<JSFunction> fun(JSFunction::cast(getter));
      Handle<Object> self(receiver);
      bool has_pending_exception;
      Object* result =
          *Execution::Call(fun, self, 0, NULL, &has_pending_exception);
      // Check for pending exception and return the result.
      if (has_pending_exception) return Failure::Exception();
      return result;
    }
    // Getter is not a function.
    return Heap::undefined_value();
  }

  UNREACHABLE();
  return 0;
}


// Only deal with CALLBACKS and INTERCEPTOR
Object* JSObject::GetPropertyWithFailedAccessCheck(Object* receiver,
                                                   LookupResult* result,
                                                   String* name) {
  if (result->IsValid()) {
    switch (result->type()) {
      case CALLBACKS: {
        // Only allow API accessors.
        Object* obj = result->GetCallbackObject();
        if (obj->IsAccessorInfo()) {
          AccessorInfo* info = AccessorInfo::cast(obj);
          if (info->all_can_read()) {
            return GetPropertyWithCallback(receiver,
                                           result->GetCallbackObject(),
                                           name,
                                           result->holder());
          }
        }
        break;
      }
      case NORMAL:
      case FIELD:
      case CONSTANT_FUNCTION: {
        // Search ALL_CAN_READ accessors in prototype chain.
        LookupResult r;
        result->holder()->LookupRealNamedPropertyInPrototypes(name, &r);
        if (r.IsValid()) {
          return GetPropertyWithFailedAccessCheck(receiver, &r, name);
        }
        break;
      }
      case INTERCEPTOR: {
        // If the object has an interceptor, try real named properties.
        // No access check in GetPropertyAttributeWithInterceptor.
        LookupResult r;
        result->holder()->LookupRealNamedProperty(name, &r);
        if (r.IsValid()) {
          return GetPropertyWithFailedAccessCheck(receiver, &r, name);
        }
        break;
      }
      default: {
        break;
      }
    }
  }

  Top::ReportFailedAccessCheck(this, v8::ACCESS_GET);
  return Heap::undefined_value();
}


Object* JSObject::GetLazyProperty(Object* receiver,
                                  LookupResult* result,
                                  String* name,
                                  PropertyAttributes* attributes) {
  HandleScope scope;
  Handle<Object> this_handle(this);
  Handle<Object> receiver_handle(receiver);
  Handle<String> name_handle(name);
  bool pending_exception;
  LoadLazy(Handle<JSFunction>(JSFunction::cast(result->GetValue())),
           &pending_exception);
  if (pending_exception) return Failure::Exception();
  return this_handle->GetPropertyWithReceiver(*receiver_handle,
                                              *name_handle,
                                              attributes);
}


Object* JSObject::SetLazyProperty(LookupResult* result,
                                  String* name,
                                  Object* value,
                                  PropertyAttributes attributes) {
  HandleScope scope;
  Handle<JSObject> this_handle(this);
  Handle<String> name_handle(name);
  Handle<Object> value_handle(value);
  bool pending_exception;
  LoadLazy(Handle<JSFunction>(JSFunction::cast(result->GetValue())),
           &pending_exception);
  if (pending_exception) return Failure::Exception();
  return this_handle->SetProperty(*name_handle, *value_handle, attributes);
}


Object* JSObject::DeleteLazyProperty(LookupResult* result, String* name) {
  HandleScope scope;
  Handle<JSObject> this_handle(this);
  Handle<String> name_handle(name);
  bool pending_exception;
  LoadLazy(Handle<JSFunction>(JSFunction::cast(result->GetValue())),
           &pending_exception);
  if (pending_exception) return Failure::Exception();
  return this_handle->DeleteProperty(*name_handle);
}


Object* Object::GetProperty(Object* receiver,
                            LookupResult* result,
                            String* name,
                            PropertyAttributes* attributes) {
  // Make sure that the top context does not change when doing
  // callbacks or interceptor calls.
  AssertNoContextChange ncc;

  // Traverse the prototype chain from the current object (this) to
  // the holder and check for access rights. This avoid traversing the
  // objects more than once in case of interceptors, because the
  // holder will always be the interceptor holder and the search may
  // only continue with a current object just after the interceptor
  // holder in the prototype chain.
  Object* last = result->IsValid() ? result->holder() : Heap::null_value();
  for (Object* current = this; true; current = current->GetPrototype()) {
    if (current->IsAccessCheckNeeded()) {
      // Check if we're allowed to read from the current object. Note
      // that even though we may not actually end up loading the named
      // property from the current object, we still check that we have
      // access to it.
      JSObject* checked = JSObject::cast(current);
      if (!Top::MayNamedAccess(checked, name, v8::ACCESS_GET)) {
        return checked->GetPropertyWithFailedAccessCheck(receiver,
                                                         result,
                                                         name);
      }
    }
    // Stop traversing the chain once we reach the last object in the
    // chain; either the holder of the result or null in case of an
    // absent property.
    if (current == last) break;
  }

  if (!result->IsProperty()) {
    *attributes = ABSENT;
    return Heap::undefined_value();
  }
  *attributes = result->GetAttributes();
  if (!result->IsLoaded()) {
    return JSObject::cast(this)->GetLazyProperty(receiver,
                                                 result,
                                                 name,
                                                 attributes);
  }
  Object* value;
  JSObject* holder = result->holder();
  switch (result->type()) {
    case NORMAL:
      value =
          holder->property_dictionary()->ValueAt(result->GetDictionaryEntry());
      ASSERT(!value->IsTheHole() || result->IsReadOnly());
      return value->IsTheHole() ? Heap::undefined_value() : value;
    case FIELD:
      value = holder->FastPropertyAt(result->GetFieldIndex());
      ASSERT(!value->IsTheHole() || result->IsReadOnly());
      return value->IsTheHole() ? Heap::undefined_value() : value;
    case CONSTANT_FUNCTION:
      return result->GetConstantFunction();
    case CALLBACKS:
      return GetPropertyWithCallback(receiver,
                                     result->GetCallbackObject(),
                                     name,
                                     holder);
    case INTERCEPTOR: {
      JSObject* recvr = JSObject::cast(receiver);
      return holder->GetPropertyWithInterceptor(recvr, name, attributes);
    }
    default:
      UNREACHABLE();
      return NULL;
  }
}


Object* Object::GetElementWithReceiver(Object* receiver, uint32_t index) {
  // Non-JS objects do not have integer indexed properties.
  if (!IsJSObject()) return Heap::undefined_value();
  return JSObject::cast(this)->GetElementWithReceiver(JSObject::cast(receiver),
                                                      index);
}


Object* Object::GetPrototype() {
  // The object is either a number, a string, a boolean, or a real JS object.
  if (IsJSObject()) return JSObject::cast(this)->map()->prototype();
  Context* context = Top::context()->global_context();

  if (IsNumber()) return context->number_function()->instance_prototype();
  if (IsString()) return context->string_function()->instance_prototype();
  if (IsBoolean()) {
    return context->boolean_function()->instance_prototype();
  } else {
    return Heap::null_value();
  }
}


void Object::ShortPrint() {
  HeapStringAllocator allocator;
  StringStream accumulator(&allocator);
  ShortPrint(&accumulator);
  accumulator.OutputToStdOut();
}


void Object::ShortPrint(StringStream* accumulator) {
  if (IsSmi()) {
    Smi::cast(this)->SmiPrint(accumulator);
  } else if (IsFailure()) {
    Failure::cast(this)->FailurePrint(accumulator);
  } else {
    HeapObject::cast(this)->HeapObjectShortPrint(accumulator);
  }
}


void Smi::SmiPrint() {
  PrintF("%d", value());
}


void Smi::SmiPrint(StringStream* accumulator) {
  accumulator->Add("%d", value());
}


void Failure::FailurePrint(StringStream* accumulator) {
  accumulator->Add("Failure(%d)", value());
}


void Failure::FailurePrint() {
  PrintF("Failure(%d)", value());
}


Failure* Failure::RetryAfterGC(int requested_bytes, AllocationSpace space) {
  ASSERT((space & ~kSpaceTagMask) == 0);
  int requested = requested_bytes >> kObjectAlignmentBits;
  int value = (requested << kSpaceTagSize) | space;
  // We can't very well allocate a heap number in this situation, and if the
  // requested memory is so large it seems reasonable to say that this is an
  // out of memory situation.  This fixes a crash in
  // js1_5/Regress/regress-303213.js.
  if (value >> kSpaceTagSize != requested ||
      !Smi::IsValid(value) ||
      value != ((value << kFailureTypeTagSize) >> kFailureTypeTagSize) ||
      !Smi::IsValid(value << kFailureTypeTagSize)) {
    Top::context()->mark_out_of_memory();
    return Failure::OutOfMemoryException();
  }
  return Construct(RETRY_AFTER_GC, value);
}


// Should a word be prefixed by 'a' or 'an' in order to read naturally in
// English?  Returns false for non-ASCII or words that don't start with
// a capital letter.  The a/an rule follows pronunciation in English.
// We don't use the BBC's overcorrect "an historic occasion" though if
// you speak a dialect you may well say "an 'istoric occasion".
static bool AnWord(String* str) {
  if (str->length() == 0) return false;  // a nothing
  int c0 = str->Get(0);
  int c1 = str->length() > 1 ? str->Get(1) : 0;
  if (c0 == 'U') {
    if (c1 > 'Z') {
      return true;  // an Umpire, but a UTF8String, a U
    }
  } else if (c0 == 'A' || c0 == 'E' || c0 == 'I' || c0 == 'O') {
    return true;   // an Ape, an ABCBook
  } else if ((c1 == 0 || (c1 >= 'A' && c1 <= 'Z')) &&
           (c0 == 'F' || c0 == 'H' || c0 == 'M' || c0 == 'N' || c0 == 'R' ||
            c0 == 'S' || c0 == 'X')) {
    return true;   // an MP3File, an M
  }
  return false;
}


Object* String::Flatten() {
#ifdef DEBUG
  // Do not attempt to flatten in debug mode when allocation is not
  // allowed.  This is to avoid an assertion failure when allocating.
  // Flattening strings is the only case where we always allow
  // allocation because no GC is performed if the allocation fails.
  if (!Heap::IsAllocationAllowed()) return this;
#endif

  switch (representation_tag()) {
    case kSlicedStringTag: {
      SlicedString* ss = SlicedString::cast(this);
      // The SlicedString constructor should ensure that there are no
      // SlicedStrings that are constructed directly on top of other
      // SlicedStrings.
      ASSERT(!ss->buffer()->IsSlicedString());
      Object* ok = String::cast(ss->buffer())->Flatten();
      if (ok->IsFailure()) return ok;
      // Under certain circumstances (TryFlatten fails in String::Slice)
      // we can have a cons string under a slice.  In this case we need
      // to get the flat string out of the cons!
      if (String::cast(ok)->StringIsConsString()) {
        ss->set_buffer(ConsString::cast(ok)->first());
      }
      return this;
    }
    case kConsStringTag: {
      ConsString* cs = ConsString::cast(this);
      if (String::cast(cs->second())->length() == 0) {
        return this;
      }
      // There's little point in putting the flat string in new space if the
      // cons string is in old space.  It can never get GCed until there is
      // an old space GC.
      PretenureFlag tenure = Heap::InNewSpace(this) ? NOT_TENURED : TENURED;
      int len = length();
<<<<<<< HEAD
      Object* object = IsAsciiRepresentation() ?
          Heap::AllocateRawAsciiString(len, tenure) :
          Heap::AllocateRawTwoByteString(len, tenure);
      if (object->IsFailure()) return object;
      String* result = String::cast(object);
      Flatten(this, result, 0, len, 0);
=======
      Object* object;
      String* result;
      if (IsAsciiRepresentation()) {
        object = Heap::AllocateRawAsciiString(len, tenure);
        if (object->IsFailure()) return object;
        result = String::cast(object);
        String* first = String::cast(cs->first());
        int first_length = first->length();
        char* dest = SeqAsciiString::cast(result)->GetChars();
        WriteToFlat(first, dest, 0, first_length);
        WriteToFlat(String::cast(cs->second()),
                    dest + first_length,
                    0,
                    len - first_length);
      } else {
        object = Heap::AllocateRawTwoByteString(len, tenure);
        if (object->IsFailure()) return object;
        result = String::cast(object);
        uc16* dest = SeqTwoByteString::cast(result)->GetChars();
        String* first = String::cast(cs->first());
        int first_length = first->length();
        WriteToFlat(first, dest, 0, first_length);
        WriteToFlat(String::cast(cs->second()),
                    dest + first_length,
                    0,
                    len - first_length);
      }
>>>>>>> 6a565728
      cs->set_first(result);
      cs->set_second(Heap::empty_string());
      return this;
    }
    default:
      return this;
  }
}


void String::StringShortPrint(StringStream* accumulator) {
  int len = length();
  if (len > kMaxMediumStringSize) {
    accumulator->Add("<Very long string[%u]>", len);
    return;
  }

  if (!LooksValid()) {
    accumulator->Add("<Invalid String>");
    return;
  }

  StringInputBuffer buf(this);

  bool truncated = false;
  if (len > kMaxShortPrintLength) {
    len = kMaxShortPrintLength;
    truncated = true;
  }
  bool ascii = true;
  for (int i = 0; i < len; i++) {
    int c = buf.GetNext();

    if (c < 32 || c >= 127) {
      ascii = false;
    }
  }
  buf.Reset(this);
  if (ascii) {
    accumulator->Add("<String[%u]: ", length());
    for (int i = 0; i < len; i++) {
      accumulator->Put(buf.GetNext());
    }
    accumulator->Put('>');
  } else {
    // Backslash indicates that the string contains control
    // characters and that backslashes are therefore escaped.
    accumulator->Add("<String[%u]\\: ", length());
    for (int i = 0; i < len; i++) {
      int c = buf.GetNext();
      if (c == '\n') {
        accumulator->Add("\\n");
      } else if (c == '\r') {
        accumulator->Add("\\r");
      } else if (c == '\\') {
        accumulator->Add("\\\\");
      } else if (c < 32 || c > 126) {
        accumulator->Add("\\x%02x", c);
      } else {
        accumulator->Put(c);
      }
    }
    if (truncated) {
      accumulator->Put('.');
      accumulator->Put('.');
      accumulator->Put('.');
    }
    accumulator->Put('>');
  }
  return;
}


void JSObject::JSObjectShortPrint(StringStream* accumulator) {
  switch (map()->instance_type()) {
    case JS_ARRAY_TYPE: {
      double length = JSArray::cast(this)->length()->Number();
      accumulator->Add("<JS array[%u]>", static_cast<uint32_t>(length));
      break;
    }
    case JS_REGEXP_TYPE: {
      accumulator->Add("<JS RegExp>");
      break;
    }
    case JS_FUNCTION_TYPE: {
      Object* fun_name = JSFunction::cast(this)->shared()->name();
      bool printed = false;
      if (fun_name->IsString()) {
        String* str = String::cast(fun_name);
        if (str->length() > 0) {
          accumulator->Add("<JS Function ");
          accumulator->Put(str);
          accumulator->Put('>');
          printed = true;
        }
      }
      if (!printed) {
        accumulator->Add("<JS Function>");
      }
      break;
    }
    // All other JSObjects are rather similar to each other (JSObject,
    // JSGlobalObject, JSUndetectableObject, JSValue).
    default: {
      Object* constructor = map()->constructor();
      bool printed = false;
      if (constructor->IsHeapObject() &&
          !Heap::Contains(HeapObject::cast(constructor))) {
        accumulator->Add("!!!INVALID CONSTRUCTOR!!!");
      } else {
        bool global_object = IsJSGlobalObject();
        if (constructor->IsJSFunction()) {
          if (!Heap::Contains(JSFunction::cast(constructor)->shared())) {
            accumulator->Add("!!!INVALID SHARED ON CONSTRUCTOR!!!");
          } else {
            Object* constructor_name =
                JSFunction::cast(constructor)->shared()->name();
            if (constructor_name->IsString()) {
              String* str = String::cast(constructor_name);
              if (str->length() > 0) {
                bool vowel = AnWord(str);
                accumulator->Add("<%sa%s ",
                       global_object ? "JS Global Object: " : "",
                       vowel ? "n" : "");
                accumulator->Put(str);
                accumulator->Put('>');
                printed = true;
              }
            }
          }
        }
        if (!printed) {
          accumulator->Add("<JS %sObject", global_object ? "Global " : "");
        }
      }
      if (IsJSValue()) {
        accumulator->Add(" value = ");
        JSValue::cast(this)->value()->ShortPrint(accumulator);
      }
      accumulator->Put('>');
      break;
    }
  }
}


void HeapObject::HeapObjectShortPrint(StringStream* accumulator) {
  // if (!Heap::InNewSpace(this)) PrintF("*", this);
  if (!Heap::Contains(this)) {
    accumulator->Add("!!!INVALID POINTER!!!");
    return;
  }
  if (!Heap::Contains(map())) {
    accumulator->Add("!!!INVALID MAP!!!");
    return;
  }

  accumulator->Add("%p ", this);

  if (IsString()) {
    String::cast(this)->StringShortPrint(accumulator);
    return;
  }
  if (IsJSObject()) {
    JSObject::cast(this)->JSObjectShortPrint(accumulator);
    return;
  }
  switch (map()->instance_type()) {
    case MAP_TYPE:
      accumulator->Add("<Map>");
      break;
    case FIXED_ARRAY_TYPE:
      accumulator->Add("<FixedArray[%u]>", FixedArray::cast(this)->length());
      break;
    case BYTE_ARRAY_TYPE:
      accumulator->Add("<ByteArray[%u]>", ByteArray::cast(this)->length());
      break;
    case SHARED_FUNCTION_INFO_TYPE:
      accumulator->Add("<SharedFunctionInfo>");
      break;
#define MAKE_STRUCT_CASE(NAME, Name, name) \
  case NAME##_TYPE:                        \
    accumulator->Add(#Name);               \
    break;
  STRUCT_LIST(MAKE_STRUCT_CASE)
#undef MAKE_STRUCT_CASE
    case CODE_TYPE:
      accumulator->Add("<Code>");
      break;
    case ODDBALL_TYPE: {
      if (IsUndefined())
        accumulator->Add("<undefined>");
      else if (IsTheHole())
        accumulator->Add("<the hole>");
      else if (IsNull())
        accumulator->Add("<null>");
      else if (IsTrue())
        accumulator->Add("<true>");
      else if (IsFalse())
        accumulator->Add("<false>");
      else
        accumulator->Add("<Odd Oddball>");
      break;
    }
    case HEAP_NUMBER_TYPE:
      accumulator->Add("<Number: ");
      HeapNumber::cast(this)->HeapNumberPrint(accumulator);
      accumulator->Put('>');
      break;
    case PROXY_TYPE:
      accumulator->Add("<Proxy>");
      break;
    default:
      accumulator->Add("<Other heap object (%d)>", map()->instance_type());
      break;
  }
}


int HeapObject::SlowSizeFromMap(Map* map) {
  // Avoid calling functions such as FixedArray::cast during GC, which
  // read map pointer of this object again.
  InstanceType instance_type = map->instance_type();

  if (instance_type < FIRST_NONSTRING_TYPE
      && (reinterpret_cast<String*>(this)->map_representation_tag(map)
          == kSeqStringTag)) {
    if (reinterpret_cast<String*>(this)->is_ascii_representation_map(map)) {
      return reinterpret_cast<SeqAsciiString*>(this)->SeqAsciiStringSize(map);
    } else {
      SeqTwoByteString* self = reinterpret_cast<SeqTwoByteString*>(this);
      return self->SeqTwoByteStringSize(map);
    }
  }

  switch (instance_type) {
    case FIXED_ARRAY_TYPE:
      return reinterpret_cast<FixedArray*>(this)->FixedArraySize();
    case BYTE_ARRAY_TYPE:
      return reinterpret_cast<ByteArray*>(this)->ByteArraySize();
    case CODE_TYPE:
      return reinterpret_cast<Code*>(this)->CodeSize();
    case MAP_TYPE:
      return Map::kSize;
    default:
      return map->instance_size();
  }
}


void HeapObject::Iterate(ObjectVisitor* v) {
  // Handle header
  IteratePointer(v, kMapOffset);
  // Handle object body
  Map* m = map();
  IterateBody(m->instance_type(), SizeFromMap(m), v);
}


void HeapObject::IterateBody(InstanceType type, int object_size,
                             ObjectVisitor* v) {
  // Avoiding <Type>::cast(this) because it accesses the map pointer field.
  // During GC, the map pointer field is encoded.
  if (type < FIRST_NONSTRING_TYPE) {
    switch (type & kStringRepresentationMask) {
      case kSeqStringTag:
        break;
      case kConsStringTag:
        reinterpret_cast<ConsString*>(this)->ConsStringIterateBody(v);
        break;
      case kSlicedStringTag:
        reinterpret_cast<SlicedString*>(this)->SlicedStringIterateBody(v);
        break;
    }
    return;
  }

  switch (type) {
    case FIXED_ARRAY_TYPE:
      reinterpret_cast<FixedArray*>(this)->FixedArrayIterateBody(v);
      break;
    case JS_OBJECT_TYPE:
    case JS_VALUE_TYPE:
    case JS_ARRAY_TYPE:
    case JS_REGEXP_TYPE:
    case JS_FUNCTION_TYPE:
    case JS_GLOBAL_OBJECT_TYPE:
      reinterpret_cast<JSObject*>(this)->JSObjectIterateBody(object_size, v);
      break;
    case JS_BUILTINS_OBJECT_TYPE:
      reinterpret_cast<JSObject*>(this)->JSObjectIterateBody(object_size, v);
      break;
    case ODDBALL_TYPE:
      reinterpret_cast<Oddball*>(this)->OddballIterateBody(v);
      break;
    case PROXY_TYPE:
      reinterpret_cast<Proxy*>(this)->ProxyIterateBody(v);
      break;
    case MAP_TYPE:
      reinterpret_cast<Map*>(this)->MapIterateBody(v);
      break;
    case CODE_TYPE:
      reinterpret_cast<Code*>(this)->CodeIterateBody(v);
      break;
    case HEAP_NUMBER_TYPE:
    case FILLER_TYPE:
    case BYTE_ARRAY_TYPE:
      break;
    case SHARED_FUNCTION_INFO_TYPE: {
      SharedFunctionInfo* shared = reinterpret_cast<SharedFunctionInfo*>(this);
      shared->SharedFunctionInfoIterateBody(v);
      break;
    }
#define MAKE_STRUCT_CASE(NAME, Name, name) \
        case NAME##_TYPE:
      STRUCT_LIST(MAKE_STRUCT_CASE)
#undef MAKE_STRUCT_CASE
      IterateStructBody(object_size, v);
      break;
    default:
      PrintF("Unknown type: %d\n", type);
      UNREACHABLE();
  }
}


void HeapObject::IterateStructBody(int object_size, ObjectVisitor* v) {
  IteratePointers(v, HeapObject::kHeaderSize, object_size);
}


Object* HeapNumber::HeapNumberToBoolean() {
  // NaN, +0, and -0 should return the false object
  switch (fpclassify(value())) {
    case FP_NAN:  // fall through
    case FP_ZERO: return Heap::false_value();
    default: return Heap::true_value();
  }
}


void HeapNumber::HeapNumberPrint() {
  PrintF("%.16g", Number());
}


void HeapNumber::HeapNumberPrint(StringStream* accumulator) {
  // The Windows version of vsnprintf can allocate when printing a %g string
  // into a buffer that may not be big enough.  We don't want random memory
  // allocation when producing post-crash stack traces, so we print into a
  // buffer that is plenty big enough for any floating point number, then
  // print that using vsnprintf (which may truncate but never allocate if
  // there is no more space in the buffer).
  EmbeddedVector<char, 100> buffer;
  OS::SNPrintF(buffer, "%.16g", Number());
  accumulator->Add("%s", buffer.start());
}


String* JSObject::class_name() {
  if (IsJSFunction()) return Heap::function_class_symbol();
  if (map()->constructor()->IsJSFunction()) {
    JSFunction* constructor = JSFunction::cast(map()->constructor());
    return String::cast(constructor->shared()->instance_class_name());
  }
  // If the constructor is not present, return "Object".
  return Heap::Object_symbol();
}


void JSObject::JSObjectIterateBody(int object_size, ObjectVisitor* v) {
  // Iterate over all fields in the body. Assumes all are Object*.
  IteratePointers(v, kPropertiesOffset, object_size);
}


<<<<<<< HEAD
Object* JSObject::Copy(PretenureFlag pretenure) {
  // Never used to copy functions.  If functions need to be copied we
  // have to be careful to clear the literals array.
  ASSERT(!IsJSFunction());

  // Copy the elements and properties.
  Object* elem = FixedArray::cast(elements())->Copy();
  if (elem->IsFailure()) return elem;
  Object* prop = properties()->Copy();
  if (prop->IsFailure()) return prop;

  // Make the clone.
  Object* clone = (pretenure == NOT_TENURED) ?
      Heap::Allocate(map(), NEW_SPACE) :
      Heap::Allocate(map(), OLD_POINTER_SPACE);
  if (clone->IsFailure()) return clone;
  JSObject::cast(clone)->CopyBody(this);

  // Set the new elements and properties.
  JSObject::cast(clone)->set_elements(FixedArray::cast(elem));
  JSObject::cast(clone)->set_properties(FixedArray::cast(prop));

  // Return the new clone.
  return clone;
}


=======
>>>>>>> 6a565728
Object* JSObject::AddFastPropertyUsingMap(Map* new_map,
                                          String* name,
                                          Object* value) {
  int index = new_map->PropertyIndexFor(name);
  if (map()->unused_property_fields() == 0) {
    ASSERT(map()->unused_property_fields() == 0);
    int new_unused = new_map->unused_property_fields();
    Object* values =
        properties()->CopySize(properties()->length() + new_unused + 1);
    if (values->IsFailure()) return values;
    set_properties(FixedArray::cast(values));
  }
  set_map(new_map);
  return FastPropertyAtPut(index, value);
}


Object* JSObject::AddFastProperty(String* name,
                                  Object* value,
                                  PropertyAttributes attributes) {
  // Normalize the object if the name is not a real identifier.
  StringInputBuffer buffer(name);
  if (!Scanner::IsIdentifier(&buffer)) {
    Object* obj = NormalizeProperties();
    if (obj->IsFailure()) return obj;
    return AddSlowProperty(name, value, attributes);
  }

  DescriptorArray* old_descriptors = map()->instance_descriptors();
  // Compute the new index for new field.
  int index = map()->NextFreePropertyIndex();

  // Allocate new instance descriptors with (name, index) added
  FieldDescriptor new_field(name, index, attributes);
  Object* new_descriptors =
      old_descriptors->CopyInsert(&new_field, REMOVE_TRANSITIONS);
  if (new_descriptors->IsFailure()) return new_descriptors;

  // Only allow map transition if the object's map is NOT equal to the
  // global object_function's map and there is not a transition for name.
  bool allow_map_transition =
        !old_descriptors->Contains(name) &&
        (Top::context()->global_context()->object_function()->map() != map());

  ASSERT(index < map()->inobject_properties() ||
         (index - map()->inobject_properties()) < properties()->length() ||
         map()->unused_property_fields() == 0);
  // Allocate a new map for the object.
  Object* r = map()->Copy();
  if (r->IsFailure()) return r;
  Map* new_map = Map::cast(r);
  if (allow_map_transition) {
    // Allocate new instance descriptors for the old map with map transition.
    MapTransitionDescriptor d(name, Map::cast(new_map), attributes);
    Object* r = old_descriptors->CopyInsert(&d, KEEP_TRANSITIONS);
    if (r->IsFailure()) return r;
    old_descriptors = DescriptorArray::cast(r);
  }

  if (map()->unused_property_fields() == 0) {
    if (properties()->length() > kMaxFastProperties) {
      Object* obj = NormalizeProperties();
      if (obj->IsFailure()) return obj;
      return AddSlowProperty(name, value, attributes);
    }
    // Make room for the new value
    Object* values =
        properties()->CopySize(properties()->length() + kFieldsAdded);
    if (values->IsFailure()) return values;
    set_properties(FixedArray::cast(values));
    new_map->set_unused_property_fields(kFieldsAdded - 1);
  } else {
    new_map->set_unused_property_fields(map()->unused_property_fields() - 1);
  }
  // We have now allocated all the necessary objects.
  // All the changes can be applied at once, so they are atomic.
  map()->set_instance_descriptors(old_descriptors);
  new_map->set_instance_descriptors(DescriptorArray::cast(new_descriptors));
  set_map(new_map);
  return FastPropertyAtPut(index, value);
}


Object* JSObject::AddConstantFunctionProperty(String* name,
                                              JSFunction* function,
                                              PropertyAttributes attributes) {
  // Allocate new instance descriptors with (name, function) added
  ConstantFunctionDescriptor d(name, function, attributes);
  Object* new_descriptors =
      map()->instance_descriptors()->CopyInsert(&d, REMOVE_TRANSITIONS);
  if (new_descriptors->IsFailure()) return new_descriptors;

  // Allocate a new map for the object.
  Object* new_map = map()->Copy();
  if (new_map->IsFailure()) return new_map;

  DescriptorArray* descriptors = DescriptorArray::cast(new_descriptors);
  Map::cast(new_map)->set_instance_descriptors(descriptors);
  Map* old_map = map();
  set_map(Map::cast(new_map));

  // If the old map is the global object map (from new Object()),
  // then transitions are not added to it, so we are done.
  if (old_map == Top::context()->global_context()->object_function()->map()) {
    return function;
  }

  // Do not add CONSTANT_TRANSITIONS to global objects
  if (IsGlobalObject()) {
    return function;
  }

  // Add a CONSTANT_TRANSITION descriptor to the old map,
  // so future assignments to this property on other objects
  // of the same type will create a normal field, not a constant function.
  // Don't do this for special properties, with non-trival attributes.
  if (attributes != NONE) {
    return function;
  }
  ConstTransitionDescriptor mark(name);
  new_descriptors =
      old_map->instance_descriptors()->CopyInsert(&mark, KEEP_TRANSITIONS);
  if (new_descriptors->IsFailure()) {
    return function;  // We have accomplished the main goal, so return success.
  }
  old_map->set_instance_descriptors(DescriptorArray::cast(new_descriptors));

  return function;
}


// Add property in slow mode
Object* JSObject::AddSlowProperty(String* name,
                                  Object* value,
                                  PropertyAttributes attributes) {
  PropertyDetails details = PropertyDetails(attributes, NORMAL);
  Object* result = property_dictionary()->AddStringEntry(name, value, details);
  if (result->IsFailure()) return result;
  if (property_dictionary() != result) {
     set_properties(Dictionary::cast(result));
  }
  return value;
}


Object* JSObject::AddProperty(String* name,
                              Object* value,
                              PropertyAttributes attributes) {
  if (HasFastProperties()) {
    // Ensure the descriptor array does not get too big.
    if (map()->instance_descriptors()->number_of_descriptors() <
        DescriptorArray::kMaxNumberOfDescriptors) {
      if (value->IsJSFunction()) {
        return AddConstantFunctionProperty(name,
                                           JSFunction::cast(value),
                                           attributes);
      } else {
        return AddFastProperty(name, value, attributes);
      }
    } else {
      // Normalize the object to prevent very large instance descriptors.
      // This eliminates unwanted N^2 allocation and lookup behavior.
      Object* obj = NormalizeProperties();
      if (obj->IsFailure()) return obj;
    }
  }
  return AddSlowProperty(name, value, attributes);
}


Object* JSObject::SetPropertyPostInterceptor(String* name,
                                             Object* value,
                                             PropertyAttributes attributes) {
  // Check local property, ignore interceptor.
  LookupResult result;
  LocalLookupRealNamedProperty(name, &result);
  if (result.IsValid()) return SetProperty(&result, name, value, attributes);
  // Add real property.
  return AddProperty(name, value, attributes);
}


Object* JSObject::ReplaceSlowProperty(String* name,
                                       Object* value,
                                       PropertyAttributes attributes) {
  Dictionary* dictionary = property_dictionary();
  PropertyDetails old_details =
      dictionary->DetailsAt(dictionary->FindStringEntry(name));
  int new_index = old_details.index();
  if (old_details.IsTransition()) new_index = 0;

  PropertyDetails new_details(attributes, NORMAL, old_details.index());
  Object* result =
      property_dictionary()->SetOrAddStringEntry(name, value, new_details);
  if (result->IsFailure()) return result;
  if (property_dictionary() != result) {
    set_properties(Dictionary::cast(result));
  }
  return value;
}

Object* JSObject::ConvertDescriptorToFieldAndMapTransition(
    String* name,
    Object* new_value,
    PropertyAttributes attributes) {
  Map* old_map = map();
  Object* result = ConvertDescriptorToField(name, new_value, attributes);
  if (result->IsFailure()) return result;
  // If we get to this point we have succeeded - do not return failure
  // after this point.  Later stuff is optional.
  if (!HasFastProperties()) {
    return result;
  }
  // Do not add transitions to the map of "new Object()".
  if (map() == Top::context()->global_context()->object_function()->map()) {
    return result;
  }

  MapTransitionDescriptor transition(name,
                                     map(),
                                     attributes);
  Object* new_descriptors =
      old_map->instance_descriptors()->
          CopyInsert(&transition, KEEP_TRANSITIONS);
  if (new_descriptors->IsFailure()) return result;  // Yes, return _result_.
  old_map->set_instance_descriptors(DescriptorArray::cast(new_descriptors));
  return result;
}


Object* JSObject::ConvertDescriptorToField(String* name,
                                           Object* new_value,
                                           PropertyAttributes attributes) {
  if (map()->unused_property_fields() == 0 &&
      properties()->length() > kMaxFastProperties) {
    Object* obj = NormalizeProperties();
    if (obj->IsFailure()) return obj;
    return ReplaceSlowProperty(name, new_value, attributes);
  }

  int index = map()->NextFreePropertyIndex();
  FieldDescriptor new_field(name, index, attributes);
  // Make a new DescriptorArray replacing an entry with FieldDescriptor.
  Object* descriptors_unchecked = map()->instance_descriptors()->
      CopyInsert(&new_field, REMOVE_TRANSITIONS);
  if (descriptors_unchecked->IsFailure()) return descriptors_unchecked;
  DescriptorArray* new_descriptors =
      DescriptorArray::cast(descriptors_unchecked);

  // Make a new map for the object.
  Object* new_map_unchecked = map()->Copy();
  if (new_map_unchecked->IsFailure()) return new_map_unchecked;
  Map* new_map = Map::cast(new_map_unchecked);
  new_map->set_instance_descriptors(new_descriptors);

  // Make new properties array if necessary.
  FixedArray* new_properties = 0;  // Will always be NULL or a valid pointer.
  int new_unused_property_fields = map()->unused_property_fields() - 1;
  if (map()->unused_property_fields() == 0) {
     new_unused_property_fields = kFieldsAdded - 1;
     Object* new_properties_unchecked =
        properties()->CopySize(properties()->length() + kFieldsAdded);
    if (new_properties_unchecked->IsFailure()) return new_properties_unchecked;
    new_properties = FixedArray::cast(new_properties_unchecked);
  }

  // Update pointers to commit changes.
  // Object points to the new map.
  new_map->set_unused_property_fields(new_unused_property_fields);
  set_map(new_map);
  if (new_properties) {
    set_properties(FixedArray::cast(new_properties));
  }
  return FastPropertyAtPut(index, new_value);
}



Object* JSObject::SetPropertyWithInterceptor(String* name,
                                             Object* value,
                                             PropertyAttributes attributes) {
  HandleScope scope;
  Handle<JSObject> this_handle(this);
  Handle<String> name_handle(name);
  Handle<Object> value_handle(value);
  Handle<InterceptorInfo> interceptor(GetNamedInterceptor());
  if (!interceptor->setter()->IsUndefined()) {
    Handle<Object> data_handle(interceptor->data());
    LOG(ApiNamedPropertyAccess("interceptor-named-set", this, name));
    v8::AccessorInfo info(v8::Utils::ToLocal(this_handle),
                          v8::Utils::ToLocal(data_handle),
                          v8::Utils::ToLocal(this_handle));
    v8::NamedPropertySetter setter =
        v8::ToCData<v8::NamedPropertySetter>(interceptor->setter());
    v8::Handle<v8::Value> result;
    {
      // Leaving JavaScript.
      VMState state(OTHER);
      Handle<Object> value_unhole(value->IsTheHole() ?
                                  Heap::undefined_value() :
                                  value);
      result = setter(v8::Utils::ToLocal(name_handle),
                      v8::Utils::ToLocal(value_unhole),
                      info);
    }
    RETURN_IF_SCHEDULED_EXCEPTION();
    if (!result.IsEmpty()) return *value_handle;
  }
  Object* raw_result = this_handle->SetPropertyPostInterceptor(*name_handle,
                                                               *value_handle,
                                                               attributes);
  RETURN_IF_SCHEDULED_EXCEPTION();
  return raw_result;
}


Object* JSObject::SetProperty(String* name,
                              Object* value,
                              PropertyAttributes attributes) {
  LookupResult result;
  LocalLookup(name, &result);
  return SetProperty(&result, name, value, attributes);
}


Object* JSObject::SetPropertyWithCallback(Object* structure,
                                          String* name,
                                          Object* value,
                                          JSObject* holder) {
  HandleScope scope;

  // We should never get here to initialize a const with the hole
  // value since a const declaration would conflict with the setter.
  ASSERT(!value->IsTheHole());
  Handle<Object> value_handle(value);

  // To accommodate both the old and the new api we switch on the
  // data structure used to store the callbacks.  Eventually proxy
  // callbacks should be phased out.
  if (structure->IsProxy()) {
    AccessorDescriptor* callback =
        reinterpret_cast<AccessorDescriptor*>(Proxy::cast(structure)->proxy());
    Object* obj = (callback->setter)(this,  value, callback->data);
    RETURN_IF_SCHEDULED_EXCEPTION();
    if (obj->IsFailure()) return obj;
    return *value_handle;
  }

  if (structure->IsAccessorInfo()) {
    // api style callbacks
    AccessorInfo* data = AccessorInfo::cast(structure);
    Object* call_obj = data->setter();
    v8::AccessorSetter call_fun = v8::ToCData<v8::AccessorSetter>(call_obj);
    if (call_fun == NULL) return value;
    Handle<JSObject> self(this);
    Handle<JSObject> holder_handle(JSObject::cast(holder));
    Handle<String> key(name);
    Handle<Object> fun_data(data->data());
    LOG(ApiNamedPropertyAccess("store", this, name));
    v8::AccessorInfo info(v8::Utils::ToLocal(self),
                          v8::Utils::ToLocal(fun_data),
                          v8::Utils::ToLocal(holder_handle));
    {
      // Leaving JavaScript.
      VMState state(OTHER);
      call_fun(v8::Utils::ToLocal(key),
               v8::Utils::ToLocal(value_handle),
               info);
    }
    RETURN_IF_SCHEDULED_EXCEPTION();
    return *value_handle;
  }

  if (structure->IsFixedArray()) {
    Object* setter = FixedArray::cast(structure)->get(kSetterIndex);
    if (setter->IsJSFunction()) {
      Handle<JSFunction> fun(JSFunction::cast(setter));
      Handle<JSObject> self(this);
      bool has_pending_exception;
      Object** argv[] = { value_handle.location() };
      Execution::Call(fun, self, 1, argv, &has_pending_exception);
      // Check for pending exception and return the result.
      if (has_pending_exception) return Failure::Exception();
    } else {
      Handle<String> key(name);
      Handle<Object> holder_handle(holder);
      Handle<Object> args[2] = { key, holder_handle };
      return Top::Throw(*Factory::NewTypeError("no_setter_in_callback",
                                               HandleVector(args, 2)));
    }
    return *value_handle;
  }

  UNREACHABLE();
  return 0;
}


void JSObject::LookupCallbackSetterInPrototypes(String* name,
                                                LookupResult* result) {
  for (Object* pt = GetPrototype();
       pt != Heap::null_value();
       pt = pt->GetPrototype()) {
    JSObject::cast(pt)->LocalLookupRealNamedProperty(name, result);
    if (result->IsValid()) {
      if (!result->IsTransitionType() && result->IsReadOnly()) {
        result->NotFound();
        return;
      }
      if (result->type() == CALLBACKS) {
        return;
      }
    }
  }
  result->NotFound();
}


void JSObject::LookupInDescriptor(String* name, LookupResult* result) {
  DescriptorArray* descriptors = map()->instance_descriptors();
  int number = descriptors->Search(name);
  if (number != DescriptorArray::kNotFound) {
    result->DescriptorResult(this, descriptors->GetDetails(number), number);
  } else {
    result->NotFound();
  }
}


void JSObject::LocalLookupRealNamedProperty(String* name,
                                            LookupResult* result) {
  if (HasFastProperties()) {
    LookupInDescriptor(name, result);
    if (result->IsValid()) {
      ASSERT(result->holder() == this && result->type() != NORMAL);
      // Disallow caching for uninitialized constants. These can only
      // occur as fields.
      if (result->IsReadOnly() && result->type() == FIELD &&
          FastPropertyAt(result->GetFieldIndex())->IsTheHole()) {
        result->DisallowCaching();
      }
      return;
    }
  } else {
    int entry = property_dictionary()->FindStringEntry(name);
    if (entry != DescriptorArray::kNotFound) {
      // Make sure to disallow caching for uninitialized constants
      // found in the dictionary-mode objects.
      if (property_dictionary()->ValueAt(entry)->IsTheHole()) {
        result->DisallowCaching();
      }
      result->DictionaryResult(this, entry);
      return;
    }
    // Slow case object skipped during lookup. Do not use inline caching.
    result->DisallowCaching();
  }
  result->NotFound();
}


void JSObject::LookupRealNamedProperty(String* name, LookupResult* result) {
  LocalLookupRealNamedProperty(name, result);
  if (result->IsProperty()) return;

  LookupRealNamedPropertyInPrototypes(name, result);
}


void JSObject::LookupRealNamedPropertyInPrototypes(String* name,
                                                   LookupResult* result) {
  for (Object* pt = GetPrototype();
       pt != Heap::null_value();
       pt = JSObject::cast(pt)->GetPrototype()) {
    JSObject::cast(pt)->LocalLookupRealNamedProperty(name, result);
    if (result->IsValid()) {
      switch (result->type()) {
        case NORMAL:
        case FIELD:
        case CONSTANT_FUNCTION:
        case CALLBACKS:
          return;
        default: break;
      }
    }
  }
  result->NotFound();
}


// We only need to deal with CALLBACKS and INTERCEPTORS
Object* JSObject::SetPropertyWithFailedAccessCheck(LookupResult* result,
                                                   String* name,
                                                   Object* value) {
  if (!result->IsProperty()) {
    LookupCallbackSetterInPrototypes(name, result);
  }

  if (result->IsProperty()) {
    if (!result->IsReadOnly()) {
      switch (result->type()) {
        case CALLBACKS: {
          Object* obj = result->GetCallbackObject();
          if (obj->IsAccessorInfo()) {
            AccessorInfo* info = AccessorInfo::cast(obj);
            if (info->all_can_write()) {
              return SetPropertyWithCallback(result->GetCallbackObject(),
                                             name,
                                             value,
                                             result->holder());
            }
          }
          break;
        }
        case INTERCEPTOR: {
          // Try lookup real named properties. Note that only property can be
          // set is callbacks marked as ALL_CAN_WRITE on the prototype chain.
          LookupResult r;
          LookupRealNamedProperty(name, &r);
          if (r.IsProperty()) {
            return SetPropertyWithFailedAccessCheck(&r, name, value);
          }
          break;
        }
        default: {
          break;
        }
      }
    }
  }

  Top::ReportFailedAccessCheck(this, v8::ACCESS_SET);
  return value;
}


Object* JSObject::SetProperty(LookupResult* result,
                              String* name,
                              Object* value,
                              PropertyAttributes attributes) {
  // Make sure that the top context does not change when doing callbacks or
  // interceptor calls.
  AssertNoContextChange ncc;

  // Check access rights if needed.
  if (IsAccessCheckNeeded()
    && !Top::MayNamedAccess(this, name, v8::ACCESS_SET)) {
    return SetPropertyWithFailedAccessCheck(result, name, value);
  }
  if (result->IsNotFound() || !result->IsProperty()) {
    // We could not find a local property so let's check whether there is an
    // accessor that wants to handle the property.
    LookupResult accessor_result;
    LookupCallbackSetterInPrototypes(name, &accessor_result);
    if (accessor_result.IsValid()) {
      return SetPropertyWithCallback(accessor_result.GetCallbackObject(),
                                     name,
                                     value,
                                     accessor_result.holder());
    }
  }
  if (result->IsNotFound()) {
    return AddProperty(name, value, attributes);
  }
  if (!result->IsLoaded()) {
    return SetLazyProperty(result, name, value, attributes);
  }
  if (result->IsReadOnly() && result->IsProperty()) return value;
  // This is a real property that is not read-only, or it is a
  // transition or null descriptor and there are no setters in the prototypes.
  switch (result->type()) {
    case NORMAL:
      property_dictionary()->ValueAtPut(result->GetDictionaryEntry(), value);
      return value;
    case FIELD:
      return FastPropertyAtPut(result->GetFieldIndex(), value);
    case MAP_TRANSITION:
      if (attributes == result->GetAttributes()) {
        // Only use map transition if the attributes match.
        return AddFastPropertyUsingMap(result->GetTransitionMap(),
                                       name,
                                       value);
      }
      return ConvertDescriptorToField(name, value, attributes);
    case CONSTANT_FUNCTION:
      if (value == result->GetConstantFunction()) return value;
      // Only replace the function if necessary.
      return ConvertDescriptorToFieldAndMapTransition(name, value, attributes);
    case CALLBACKS:
      return SetPropertyWithCallback(result->GetCallbackObject(),
                                     name,
                                     value,
                                     result->holder());
    case INTERCEPTOR:
      return SetPropertyWithInterceptor(name, value, attributes);
    case CONSTANT_TRANSITION:
      // Replace with a MAP_TRANSITION to a new map with a FIELD, even
      // if the value is a function.
      return ConvertDescriptorToFieldAndMapTransition(name, value, attributes);
    case NULL_DESCRIPTOR:
      return ConvertDescriptorToFieldAndMapTransition(name, value, attributes);
    default:
      UNREACHABLE();
  }
  UNREACHABLE();
  return value;
}


// Set a real local property, even if it is READ_ONLY.  If the property is not
// present, add it with attributes NONE.  This code is an exact clone of
// SetProperty, with the check for IsReadOnly and the check for a
// callback setter removed.  The two lines looking up the LookupResult
// result are also added.  If one of the functions is changed, the other
// should be.
Object* JSObject::IgnoreAttributesAndSetLocalProperty(
    String* name,
    Object* value,
    PropertyAttributes attributes) {
  // Make sure that the top context does not change when doing callbacks or
  // interceptor calls.
  AssertNoContextChange ncc;
  // ADDED TO CLONE
  LookupResult result_struct;
  LocalLookup(name, &result_struct);
  LookupResult* result = &result_struct;
  // END ADDED TO CLONE
  // Check access rights if needed.
  if (IsAccessCheckNeeded()
    && !Top::MayNamedAccess(this, name, v8::ACCESS_SET)) {
    return SetPropertyWithFailedAccessCheck(result, name, value);
  }
  // Check for accessor in prototype chain removed here in clone.
  if (result->IsNotFound()) {
    return AddProperty(name, value, attributes);
  }
  if (!result->IsLoaded()) {
    return SetLazyProperty(result, name, value, attributes);
  }
  //  Check of IsReadOnly removed from here in clone.
  switch (result->type()) {
    case NORMAL:
      property_dictionary()->ValueAtPut(result->GetDictionaryEntry(), value);
      return value;
    case FIELD:
      return FastPropertyAtPut(result->GetFieldIndex(), value);
    case MAP_TRANSITION:
      if (attributes == result->GetAttributes()) {
        // Only use map transition if the attributes match.
        return AddFastPropertyUsingMap(result->GetTransitionMap(),
                                       name,
                                       value);
      } else {
        return ConvertDescriptorToField(name, value, attributes);
      }
    case CONSTANT_FUNCTION:
      if (value == result->GetConstantFunction()) return value;
      // Only replace the function if necessary.
      return ConvertDescriptorToFieldAndMapTransition(name, value, attributes);
    case CALLBACKS:
      return SetPropertyWithCallback(result->GetCallbackObject(),
                                     name,
                                     value,
                                     result->holder());
    case INTERCEPTOR:
      return SetPropertyWithInterceptor(name, value, attributes);
    case CONSTANT_TRANSITION:
      // Replace with a MAP_TRANSITION to a new map with a FIELD, even
      // if the value is a function.
      return ConvertDescriptorToFieldAndMapTransition(name, value, attributes);
    case NULL_DESCRIPTOR:
      return ConvertDescriptorToFieldAndMapTransition(name, value, attributes);
    default:
      UNREACHABLE();
  }
  UNREACHABLE();
  return value;
}


PropertyAttributes JSObject::GetPropertyAttributePostInterceptor(
      JSObject* receiver,
      String* name,
      bool continue_search) {
  // Check local property, ignore interceptor.
  LookupResult result;
  LocalLookupRealNamedProperty(name, &result);
  if (result.IsProperty()) return result.GetAttributes();

  if (continue_search) {
    // Continue searching via the prototype chain.
    Object* pt = GetPrototype();
    if (pt != Heap::null_value()) {
      return JSObject::cast(pt)->
        GetPropertyAttributeWithReceiver(receiver, name);
    }
  }
  return ABSENT;
}


PropertyAttributes JSObject::GetPropertyAttributeWithInterceptor(
      JSObject* receiver,
      String* name,
      bool continue_search) {
  // Make sure that the top context does not change when doing
  // callbacks or interceptor calls.
  AssertNoContextChange ncc;

  HandleScope scope;
  Handle<InterceptorInfo> interceptor(GetNamedInterceptor());
  Handle<JSObject> receiver_handle(receiver);
  Handle<JSObject> holder_handle(this);
  Handle<String> name_handle(name);
  Handle<Object> data_handle(interceptor->data());
  v8::AccessorInfo info(v8::Utils::ToLocal(receiver_handle),
                        v8::Utils::ToLocal(data_handle),
                        v8::Utils::ToLocal(holder_handle));
  if (!interceptor->query()->IsUndefined()) {
    v8::NamedPropertyQuery query =
        v8::ToCData<v8::NamedPropertyQuery>(interceptor->query());
    LOG(ApiNamedPropertyAccess("interceptor-named-has", *holder_handle, name));
    v8::Handle<v8::Boolean> result;
    {
      // Leaving JavaScript.
      VMState state(OTHER);
      result = query(v8::Utils::ToLocal(name_handle), info);
    }
    if (!result.IsEmpty()) {
      // Convert the boolean result to a property attribute
      // specification.
      return result->IsTrue() ? NONE : ABSENT;
    }
  } else if (!interceptor->getter()->IsUndefined()) {
    v8::NamedPropertyGetter getter =
        v8::ToCData<v8::NamedPropertyGetter>(interceptor->getter());
    LOG(ApiNamedPropertyAccess("interceptor-named-get-has", this, name));
    v8::Handle<v8::Value> result;
    {
      // Leaving JavaScript.
      VMState state(OTHER);
      result = getter(v8::Utils::ToLocal(name_handle), info);
    }
    if (!result.IsEmpty()) return NONE;
  }
  return holder_handle->GetPropertyAttributePostInterceptor(*receiver_handle,
                                                            *name_handle,
                                                            continue_search);
}


PropertyAttributes JSObject::GetPropertyAttributeWithReceiver(
      JSObject* receiver,
      String* key) {
  uint32_t index = 0;
  if (key->AsArrayIndex(&index)) {
    if (HasElementWithReceiver(receiver, index)) return NONE;
    return ABSENT;
  }
  // Named property.
  LookupResult result;
  Lookup(key, &result);
  return GetPropertyAttribute(receiver, &result, key, true);
}


PropertyAttributes JSObject::GetPropertyAttribute(JSObject* receiver,
                                                  LookupResult* result,
                                                  String* name,
                                                  bool continue_search) {
  // Check access rights if needed.
  if (IsAccessCheckNeeded() &&
      !Top::MayNamedAccess(this, name, v8::ACCESS_HAS)) {
    Top::ReportFailedAccessCheck(this, v8::ACCESS_HAS);
    return ABSENT;
  }
  if (result->IsValid()) {
    switch (result->type()) {
      case NORMAL:  // fall through
      case FIELD:
      case CONSTANT_FUNCTION:
      case CALLBACKS:
        return result->GetAttributes();
      case INTERCEPTOR:
        return result->holder()->
          GetPropertyAttributeWithInterceptor(receiver, name, continue_search);
      case MAP_TRANSITION:
      case CONSTANT_TRANSITION:
      case NULL_DESCRIPTOR:
        return ABSENT;
      default:
        UNREACHABLE();
        break;
    }
  }
  return ABSENT;
}


PropertyAttributes JSObject::GetLocalPropertyAttribute(String* name) {
  // Check whether the name is an array index.
  uint32_t index = 0;
  if (name->AsArrayIndex(&index)) {
    if (HasLocalElement(index)) return NONE;
    return ABSENT;
  }
  // Named property.
  LookupResult result;
  LocalLookup(name, &result);
  return GetPropertyAttribute(this, &result, name, false);
}


Object* JSObject::NormalizeProperties() {
  if (!HasFastProperties()) return this;

  // Allocate new content
  Object* obj =
      Dictionary::Allocate(map()->NumberOfDescribedProperties() * 2 + 4);
  if (obj->IsFailure()) return obj;
  Dictionary* dictionary = Dictionary::cast(obj);

  for (DescriptorReader r(map()->instance_descriptors());
       !r.eos();
       r.advance()) {
    PropertyDetails details = r.GetDetails();
    switch (details.type()) {
      case CONSTANT_FUNCTION: {
        PropertyDetails d =
            PropertyDetails(details.attributes(), NORMAL, details.index());
        Object* value = r.GetConstantFunction();
        Object* result = dictionary->AddStringEntry(r.GetKey(), value, d);
        if (result->IsFailure()) return result;
        dictionary = Dictionary::cast(result);
        break;
      }
      case FIELD: {
        PropertyDetails d =
            PropertyDetails(details.attributes(), NORMAL, details.index());
        Object* value = FastPropertyAt(r.GetFieldIndex());
        Object* result = dictionary->AddStringEntry(r.GetKey(), value, d);
        if (result->IsFailure()) return result;
        dictionary = Dictionary::cast(result);
        break;
      }
      case CALLBACKS: {
        PropertyDetails d =
            PropertyDetails(details.attributes(), CALLBACKS, details.index());
        Object* value = r.GetCallbacksObject();
        Object* result = dictionary->AddStringEntry(r.GetKey(), value, d);
        if (result->IsFailure()) return result;
        dictionary = Dictionary::cast(result);
        break;
      }
      case MAP_TRANSITION:
      case CONSTANT_TRANSITION:
      case NULL_DESCRIPTOR:
      case INTERCEPTOR:
        break;
      default:
      case NORMAL:
        UNREACHABLE();
        break;
    }
  }

  // Copy the next enumeration index from instance descriptor.
  int index = map()->instance_descriptors()->NextEnumerationIndex();
  dictionary->SetNextEnumerationIndex(index);

  // Allocate new map.
  obj = map()->Copy();
  if (obj->IsFailure()) return obj;

  // We have now sucessfully allocated all the necessary objects.
  // Changes can now be made with the guarantee that all of them take effect.
  set_map(Map::cast(obj));
  map()->set_instance_descriptors(Heap::empty_descriptor_array());

  map()->set_unused_property_fields(0);
  set_properties(dictionary);

  Counters::props_to_dictionary.Increment();

#ifdef DEBUG
  if (FLAG_trace_normalization) {
    PrintF("Object properties have been normalized:\n");
    Print();
  }
#endif
  return this;
}


Object* JSObject::TransformToFastProperties(int unused_property_fields) {
  if (HasFastProperties()) return this;
  return property_dictionary()->
    TransformPropertiesToFastFor(this, unused_property_fields);
}


Object* JSObject::NormalizeElements() {
  if (!HasFastElements()) return this;

  // Get number of entries.
  FixedArray* array = FixedArray::cast(elements());

  // Compute the effective length.
  int length = IsJSArray() ?
               Smi::cast(JSArray::cast(this)->length())->value() :
               array->length();
  Object* obj = Dictionary::Allocate(length);
  if (obj->IsFailure()) return obj;
  Dictionary* dictionary = Dictionary::cast(obj);
  // Copy entries.
  for (int i = 0; i < length; i++) {
    Object* value = array->get(i);
    if (!value->IsTheHole()) {
      PropertyDetails details = PropertyDetails(NONE, NORMAL);
      Object* result = dictionary->AddNumberEntry(i, array->get(i), details);
      if (result->IsFailure()) return result;
      dictionary = Dictionary::cast(result);
    }
  }
  // Switch to using the dictionary as the backing storage for elements.
  set_elements(dictionary);

  Counters::elements_to_dictionary.Increment();

#ifdef DEBUG
  if (FLAG_trace_normalization) {
    PrintF("Object elements have been normalized:\n");
    Print();
  }
#endif

  return this;
}


Object* JSObject::DeletePropertyPostInterceptor(String* name) {
  // Check local property, ignore interceptor.
  LookupResult result;
  LocalLookupRealNamedProperty(name, &result);
  if (!result.IsValid()) return Heap::true_value();

  // Normalize object if needed.
  Object* obj = NormalizeProperties();
  if (obj->IsFailure()) return obj;

  ASSERT(!HasFastProperties());
  // Attempt to remove the property from the property dictionary.
  Dictionary* dictionary = property_dictionary();
  int entry = dictionary->FindStringEntry(name);
  if (entry != -1) return dictionary->DeleteProperty(entry);
  return Heap::true_value();
}


Object* JSObject::DeletePropertyWithInterceptor(String* name) {
  HandleScope scope;
  Handle<InterceptorInfo> interceptor(GetNamedInterceptor());
  Handle<String> name_handle(name);
  Handle<JSObject> this_handle(this);
  if (!interceptor->deleter()->IsUndefined()) {
    v8::NamedPropertyDeleter deleter =
        v8::ToCData<v8::NamedPropertyDeleter>(interceptor->deleter());
    Handle<Object> data_handle(interceptor->data());
    LOG(ApiNamedPropertyAccess("interceptor-named-delete", *this_handle, name));
    v8::AccessorInfo info(v8::Utils::ToLocal(this_handle),
                          v8::Utils::ToLocal(data_handle),
                          v8::Utils::ToLocal(this_handle));
    v8::Handle<v8::Boolean> result;
    {
      // Leaving JavaScript.
      VMState state(OTHER);
      result = deleter(v8::Utils::ToLocal(name_handle), info);
    }
    RETURN_IF_SCHEDULED_EXCEPTION();
    if (!result.IsEmpty()) {
      ASSERT(result->IsBoolean());
      return *v8::Utils::OpenHandle(*result);
    }
  }
  Object* raw_result = this_handle->DeletePropertyPostInterceptor(*name_handle);
  RETURN_IF_SCHEDULED_EXCEPTION();
  return raw_result;
}


Object* JSObject::DeleteElementPostInterceptor(uint32_t index) {
  if (HasFastElements()) {
    uint32_t length = IsJSArray() ?
      static_cast<uint32_t>(Smi::cast(JSArray::cast(this)->length())->value()) :
      static_cast<uint32_t>(FixedArray::cast(elements())->length());
    if (index < length) {
      FixedArray::cast(elements())->set_the_hole(index);
    }
    return Heap::true_value();
  }
  ASSERT(!HasFastElements());
  Dictionary* dictionary = element_dictionary();
  int entry = dictionary->FindNumberEntry(index);
  if (entry != -1) return dictionary->DeleteProperty(entry);
  return Heap::true_value();
}


Object* JSObject::DeleteElementWithInterceptor(uint32_t index) {
  // Make sure that the top context does not change when doing
  // callbacks or interceptor calls.
  AssertNoContextChange ncc;
  HandleScope scope;
  Handle<InterceptorInfo> interceptor(GetIndexedInterceptor());
  if (interceptor->deleter()->IsUndefined()) return Heap::false_value();
  v8::IndexedPropertyDeleter deleter =
      v8::ToCData<v8::IndexedPropertyDeleter>(interceptor->deleter());
  Handle<JSObject> this_handle(this);
  Handle<Object> data_handle(interceptor->data());
  LOG(ApiIndexedPropertyAccess("interceptor-indexed-delete", this, index));
  v8::AccessorInfo info(v8::Utils::ToLocal(this_handle),
                        v8::Utils::ToLocal(data_handle),
                        v8::Utils::ToLocal(this_handle));
  v8::Handle<v8::Boolean> result;
  {
    // Leaving JavaScript.
    VMState state(OTHER);
    result = deleter(index, info);
  }
  RETURN_IF_SCHEDULED_EXCEPTION();
  if (!result.IsEmpty()) {
    ASSERT(result->IsBoolean());
    return *v8::Utils::OpenHandle(*result);
  }
  Object* raw_result = this_handle->DeleteElementPostInterceptor(index);
  RETURN_IF_SCHEDULED_EXCEPTION();
  return raw_result;
}


Object* JSObject::DeleteElement(uint32_t index) {
  if (HasIndexedInterceptor()) {
    return DeleteElementWithInterceptor(index);
  }

  if (HasFastElements()) {
    uint32_t length = IsJSArray() ?
      static_cast<uint32_t>(Smi::cast(JSArray::cast(this)->length())->value()) :
      static_cast<uint32_t>(FixedArray::cast(elements())->length());
    if (index < length) {
      FixedArray::cast(elements())->set_the_hole(index);
    }
    return Heap::true_value();
  } else {
    Dictionary* dictionary = element_dictionary();
    int entry = dictionary->FindNumberEntry(index);
    if (entry != -1) return dictionary->DeleteProperty(entry);
  }
  return Heap::true_value();
}


Object* JSObject::DeleteProperty(String* name) {
  // Check access rights if needed.
  if (IsAccessCheckNeeded() &&
      !Top::MayNamedAccess(this, name, v8::ACCESS_DELETE)) {
    Top::ReportFailedAccessCheck(this, v8::ACCESS_DELETE);
    return Heap::false_value();
  }

  // ECMA-262, 3rd, 8.6.2.5
  ASSERT(name->IsString());

  uint32_t index = 0;
  if (name->AsArrayIndex(&index)) {
    return DeleteElement(index);
  } else {
    LookupResult result;
    LocalLookup(name, &result);
    if (!result.IsValid()) return Heap::true_value();
    if (result.IsDontDelete()) return Heap::false_value();
    // Check for interceptor.
    if (result.type() == INTERCEPTOR) {
      return DeletePropertyWithInterceptor(name);
    }
    if (!result.IsLoaded()) {
      return JSObject::cast(this)->DeleteLazyProperty(&result, name);
    }
    // Normalize object if needed.
    Object* obj = NormalizeProperties();
    if (obj->IsFailure()) return obj;
    // Make sure the properties are normalized before removing the entry.
    Dictionary* dictionary = property_dictionary();
    int entry = dictionary->FindStringEntry(name);
    if (entry != -1) return dictionary->DeleteProperty(entry);
    return Heap::true_value();
  }
}


// Check whether this object references another object.
bool JSObject::ReferencesObject(Object* obj) {
  AssertNoAllocation no_alloc;

  // Is the object the constructor for this object?
  if (map()->constructor() == obj) {
    return true;
  }

  // Is the object the prototype for this object?
  if (map()->prototype() == obj) {
    return true;
  }

  // Check if the object is among the named properties.
  Object* key = SlowReverseLookup(obj);
  if (key != Heap::undefined_value()) {
    return true;
  }

  // Check if the object is among the indexed properties.
  if (HasFastElements()) {
    int length = IsJSArray()
        ? Smi::cast(JSArray::cast(this)->length())->value()
        : FixedArray::cast(elements())->length();
    for (int i = 0; i < length; i++) {
      Object* element = FixedArray::cast(elements())->get(i);
      if (!element->IsTheHole() && element == obj) {
        return true;
      }
    }
  } else {
    key = element_dictionary()->SlowReverseLookup(obj);
    if (key != Heap::undefined_value()) {
      return true;
    }
  }

  // For functions check the context. Boilerplate functions do
  // not have to be traversed since they have no real context.
  if (IsJSFunction() && !JSFunction::cast(this)->IsBoilerplate()) {
    // Get the constructor function for arguments array.
    JSObject* arguments_boilerplate =
        Top::context()->global_context()->arguments_boilerplate();
    JSFunction* arguments_function =
        JSFunction::cast(arguments_boilerplate->map()->constructor());

    // Get the context and don't check if it is the global context.
    JSFunction* f = JSFunction::cast(this);
    Context* context = f->context();
    if (context->IsGlobalContext()) {
      return false;
    }

    // Check the non-special context slots.
    for (int i = Context::MIN_CONTEXT_SLOTS; i < context->length(); i++) {
      // Only check JS objects.
      if (context->get(i)->IsJSObject()) {
        JSObject* ctxobj = JSObject::cast(context->get(i));
        // If it is an arguments array check the content.
        if (ctxobj->map()->constructor() == arguments_function) {
          if (ctxobj->ReferencesObject(obj)) {
            return true;
          }
        } else if (ctxobj == obj) {
          return true;
        }
      }
    }

    // Check the context extension if any.
    if (context->has_extension()) {
      return context->extension()->ReferencesObject(obj);
    }
  }

  // No references to object.
  return false;
}


// Tests for the fast common case for property enumeration:
// - this object has an enum cache
// - this object has no elements
// - no prototype has enumerable properties/elements
// - neither this object nor any prototype has interceptors
bool JSObject::IsSimpleEnum() {
  JSObject* arguments_boilerplate =
      Top::context()->global_context()->arguments_boilerplate();
  JSFunction* arguments_function =
      JSFunction::cast(arguments_boilerplate->map()->constructor());
  if (IsAccessCheckNeeded()) return false;
  if (map()->constructor() == arguments_function) return false;

  for (Object* o = this;
       o != Heap::null_value();
       o = JSObject::cast(o)->GetPrototype()) {
    JSObject* curr = JSObject::cast(o);
    if (!curr->HasFastProperties()) return false;
    if (!curr->map()->instance_descriptors()->HasEnumCache()) return false;
    if (curr->NumberOfEnumElements() > 0) return false;
    if (curr->HasNamedInterceptor()) return false;
    if (curr->HasIndexedInterceptor()) return false;
    if (curr != this) {
      FixedArray* curr_fixed_array =
          FixedArray::cast(curr->map()->instance_descriptors()->GetEnumCache());
      if (curr_fixed_array->length() > 0) {
        return false;
      }
    }
  }
  return true;
}


int Map::NumberOfDescribedProperties() {
  int result = 0;
  for (DescriptorReader r(instance_descriptors()); !r.eos(); r.advance()) {
    if (!r.IsTransition()) result++;
  }
  return result;
}


int Map::PropertyIndexFor(String* name) {
  for (DescriptorReader r(instance_descriptors()); !r.eos(); r.advance()) {
    if (r.Equals(name)) return r.GetFieldIndex();
  }
  return -1;
}


int Map::NextFreePropertyIndex() {
  int index = -1;
  for (DescriptorReader r(instance_descriptors()); !r.eos(); r.advance()) {
    if (r.type() == FIELD) {
      if (r.GetFieldIndex() > index) index = r.GetFieldIndex();
    }
  }
  return index+1;
}


AccessorDescriptor* Map::FindAccessor(String* name) {
  for (DescriptorReader r(instance_descriptors()); !r.eos(); r.advance()) {
    if (r.Equals(name) && r.type() == CALLBACKS) return r.GetCallbacks();
  }
  return NULL;
}


void JSObject::LocalLookup(String* name, LookupResult* result) {
  ASSERT(name->IsString());

  // Do not use inline caching if the object is a non-global object
  // that requires access checks.
  if (!IsJSGlobalObject() && IsAccessCheckNeeded()) {
    result->DisallowCaching();
  }

  // Check __proto__ before interceptor.
  if (name->Equals(Heap::Proto_symbol())) {
    result->ConstantResult(this);
    return;
  }

  // Check for lookup interceptor except when bootstrapping.
  if (HasNamedInterceptor() && !Bootstrapper::IsActive()) {
    result->InterceptorResult(this);
    return;
  }

  LocalLookupRealNamedProperty(name, result);
}


void JSObject::Lookup(String* name, LookupResult* result) {
  // Ecma-262 3rd 8.6.2.4
  for (Object* current = this;
       current != Heap::null_value();
       current = JSObject::cast(current)->GetPrototype()) {
    JSObject::cast(current)->LocalLookup(name, result);
    if (result->IsValid() && !result->IsTransitionType()) return;
  }
  result->NotFound();
}


// Search object and it's prototype chain for callback properties.
void JSObject::LookupCallback(String* name, LookupResult* result) {
  for (Object* current = this;
       current != Heap::null_value();
       current = JSObject::cast(current)->GetPrototype()) {
    JSObject::cast(current)->LocalLookupRealNamedProperty(name, result);
    if (result->IsValid() && result->type() == CALLBACKS) return;
  }
  result->NotFound();
}


Object* JSObject::DefineGetterSetter(String* name,
                                     PropertyAttributes attributes) {
  // Make sure that the top context does not change when doing callbacks or
  // interceptor calls.
  AssertNoContextChange ncc;

  // Check access rights if needed.
  if (IsAccessCheckNeeded() &&
      !Top::MayNamedAccess(this, name, v8::ACCESS_SET)) {
    Top::ReportFailedAccessCheck(this, v8::ACCESS_SET);
    return Heap::undefined_value();
  }

  // TryFlatten before operating on the string.
  name->TryFlatten();

  // Make sure name is not an index.
  uint32_t index;
  if (name->AsArrayIndex(&index)) return Heap::undefined_value();

  // Check if there is an API defined callback object which prohibits
  // callback overwriting in this object or it's prototype chain.
  // This mechanism is needed for instance in a browser setting, where
  // certain accessors such as window.location should not be allowed
  // to be overwriten because allowing overwriting could potentially
  // cause security problems.
  LookupResult callback_result;
  LookupCallback(name, &callback_result);
  if (callback_result.IsValid()) {
    Object* obj = callback_result.GetCallbackObject();
    if (obj->IsAccessorInfo() &&
        AccessorInfo::cast(obj)->prohibits_overwriting()) {
      return Heap::undefined_value();
    }
  }

  // Lookup the name.
  LookupResult result;
  LocalLookup(name, &result);
  if (result.IsValid()) {
    if (result.IsReadOnly()) return Heap::undefined_value();
    if (result.type() == CALLBACKS) {
      Object* obj = result.GetCallbackObject();
      if (obj->IsFixedArray()) return obj;
    }
  }

  // Normalize object to make this operation simple.
  Object* ok = NormalizeProperties();
  if (ok->IsFailure()) return ok;

  // Allocate the fixed array to hold getter and setter.
  Object* array = Heap::AllocateFixedArray(2);
  if (array->IsFailure()) return array;

  // Update the dictionary with the new CALLBACKS property.
  PropertyDetails details = PropertyDetails(attributes, CALLBACKS);
  Object* dict =
      property_dictionary()->SetOrAddStringEntry(name, array, details);
  if (dict->IsFailure()) return dict;

  // Set the potential new dictionary on the object.
  set_properties(Dictionary::cast(dict));
  return array;
}


Object* JSObject::DefineAccessor(String* name, bool is_getter, JSFunction* fun,
                                 PropertyAttributes attributes) {
  Object* array = DefineGetterSetter(name, attributes);
  if (array->IsFailure() || array->IsUndefined()) return array;
  FixedArray::cast(array)->set(is_getter ? 0 : 1, fun);
  return this;
}


Object* JSObject::LookupAccessor(String* name, bool is_getter) {
  // Make sure that the top context does not change when doing callbacks or
  // interceptor calls.
  AssertNoContextChange ncc;

  // Check access rights if needed.
  if (IsAccessCheckNeeded() &&
      !Top::MayNamedAccess(this, name, v8::ACCESS_HAS)) {
    Top::ReportFailedAccessCheck(this, v8::ACCESS_HAS);
    return Heap::undefined_value();
  }

  // Make sure name is not an index.
  uint32_t index;
  if (name->AsArrayIndex(&index)) return Heap::undefined_value();

  // Make the lookup and include prototypes.
  for (Object* obj = this;
       obj != Heap::null_value();
       obj = JSObject::cast(obj)->GetPrototype()) {
    LookupResult result;
    JSObject::cast(obj)->LocalLookup(name, &result);
    if (result.IsValid()) {
      if (result.IsReadOnly()) return Heap::undefined_value();
      if (result.type() == CALLBACKS) {
        Object* obj = result.GetCallbackObject();
        if (obj->IsFixedArray()) {
          return FixedArray::cast(obj)->get(is_getter
                                            ? kGetterIndex
                                            : kSetterIndex);
        }
      }
    }
  }
  return Heap::undefined_value();
}


Object* JSObject::SlowReverseLookup(Object* value) {
  if (HasFastProperties()) {
    for (DescriptorReader r(map()->instance_descriptors());
         !r.eos();
         r.advance()) {
      if (r.type() == FIELD) {
        if (FastPropertyAt(r.GetFieldIndex()) == value) {
          return r.GetKey();
        }
      } else if (r.type() == CONSTANT_FUNCTION) {
        if (r.GetConstantFunction() == value) {
          return r.GetKey();
        }
      }
    }
    return Heap::undefined_value();
  } else {
    return property_dictionary()->SlowReverseLookup(value);
  }
}


Object* Map::Copy() {
  Object* result = Heap::AllocateMap(instance_type(), instance_size());
  if (result->IsFailure()) return result;
  Map::cast(result)->set_prototype(prototype());
  Map::cast(result)->set_constructor(constructor());
  // Don't copy descriptors, so map transitions always remain a forest.
  Map::cast(result)->set_instance_descriptors(Heap::empty_descriptor_array());
  // Please note instance_type and instance_size are set when allocated.
  Map::cast(result)->set_inobject_properties(inobject_properties());
  Map::cast(result)->set_unused_property_fields(unused_property_fields());
  Map::cast(result)->set_bit_field(bit_field());
  Map::cast(result)->ClearCodeCache();
  return result;
}


Object* Map::CopyDropTransitions() {
<<<<<<< HEAD
  Object *new_map = Copy();
=======
  Object* new_map = Copy();
>>>>>>> 6a565728
  if (new_map->IsFailure()) return new_map;
  Object* descriptors = instance_descriptors()->RemoveTransitions();
  if (descriptors->IsFailure()) return descriptors;
  cast(new_map)->set_instance_descriptors(DescriptorArray::cast(descriptors));
  return cast(new_map);
}


Object* Map::UpdateCodeCache(String* name, Code* code) {
  ASSERT(code->ic_state() == MONOMORPHIC);
  FixedArray* cache = code_cache();

  // When updating the code cache we disregard the type encoded in the
  // flags. This allows call constant stubs to overwrite call field
  // stubs, etc.
  Code::Flags flags = Code::RemoveTypeFromFlags(code->flags());

  // First check whether we can update existing code cache without
  // extending it.
  int length = cache->length();
  int deleted_index = -1;
  for (int i = 0; i < length; i += 2) {
    Object* key = cache->get(i);
    if (key->IsNull()) {
      if (deleted_index < 0) deleted_index = i;
      continue;
    }
    if (key->IsUndefined()) {
      if (deleted_index >= 0) i = deleted_index;
      cache->set(i + 0, name);
      cache->set(i + 1, code);
      return this;
    }
    if (name->Equals(String::cast(key))) {
      Code::Flags found = Code::cast(cache->get(i + 1))->flags();
      if (Code::RemoveTypeFromFlags(found) == flags) {
        cache->set(i + 1, code);
        return this;
      }
    }
  }

  // Reached the end of the code cache.  If there were deleted
  // elements, reuse the space for the first of them.
  if (deleted_index >= 0) {
    cache->set(deleted_index + 0, name);
    cache->set(deleted_index + 1, code);
    return this;
  }

  // Extend the code cache with some new entries (at least one).
  int new_length = length + ((length >> 1) & ~1) + 2;
  ASSERT((new_length & 1) == 0);  // must be a multiple of two
  Object* result = cache->CopySize(new_length);
  if (result->IsFailure()) return result;

  // Add the (name, code) pair to the new cache.
  cache = FixedArray::cast(result);
  cache->set(length + 0, name);
  cache->set(length + 1, code);
  set_code_cache(cache);
  return this;
}


Object* Map::FindInCodeCache(String* name, Code::Flags flags) {
  FixedArray* cache = code_cache();
  int length = cache->length();
  for (int i = 0; i < length; i += 2) {
    Object* key = cache->get(i);
    // Skip deleted elements.
    if (key->IsNull()) continue;
    if (key->IsUndefined()) return key;
    if (name->Equals(String::cast(key))) {
      Code* code = Code::cast(cache->get(i + 1));
      if (code->flags() == flags) return code;
    }
  }
  return Heap::undefined_value();
}


int Map::IndexInCodeCache(Code* code) {
  FixedArray* array = code_cache();
  int len = array->length();
  for (int i = 0; i < len; i += 2) {
    if (array->get(i + 1) == code) return i + 1;
  }
  return -1;
}


void Map::RemoveFromCodeCache(int index) {
  FixedArray* array = code_cache();
  ASSERT(array->length() >= index && array->get(index)->IsCode());
  // Use null instead of undefined for deleted elements to distinguish
  // deleted elements from unused elements.  This distinction is used
  // when looking up in the cache and when updating the cache.
  array->set_null(index - 1);  // key
  array->set_null(index);  // code
}


void FixedArray::FixedArrayIterateBody(ObjectVisitor* v) {
  IteratePointers(v, kHeaderSize, kHeaderSize + length() * kPointerSize);
}


static bool HasKey(FixedArray* array, Object* key) {
  int len0 = array->length();
  for (int i = 0; i < len0; i++) {
    Object* element = array->get(i);
    if (element->IsSmi() && key->IsSmi() && (element == key)) return true;
    if (element->IsString() &&
        key->IsString() && String::cast(element)->Equals(String::cast(key))) {
      return true;
    }
  }
  return false;
}


Object* FixedArray::AddKeysFromJSArray(JSArray* array) {
  // Remove array holes from array if any.
  Object* object = array->RemoveHoles();
  if (object->IsFailure()) return object;
  JSArray* compacted_array = JSArray::cast(object);

  // Allocate a temporary fixed array.
  int compacted_array_length = Smi::cast(compacted_array->length())->value();
  object = Heap::AllocateFixedArray(compacted_array_length);
  if (object->IsFailure()) return object;
  FixedArray* key_array = FixedArray::cast(object);

  // Copy the elements from the JSArray to the temporary fixed array.
  for (int i = 0; i < compacted_array_length; i++) {
    key_array->set(i, compacted_array->GetElement(i));
  }

  // Compute the union of this and the temporary fixed array.
  return UnionOfKeys(key_array);
}


Object* FixedArray::UnionOfKeys(FixedArray* other) {
  int len0 = length();
  int len1 = other->length();
  // Optimize if either is empty.
  if (len0 == 0) return other;
  if (len1 == 0) return this;

  // Compute how many elements are not in this.
  int extra = 0;
  for (int y = 0; y < len1; y++) {
    if (!HasKey(this, other->get(y))) extra++;
  }

  // Allocate the result
  Object* obj = Heap::AllocateFixedArray(len0 + extra);
  if (obj->IsFailure()) return obj;
  // Fill in the content
  FixedArray* result = FixedArray::cast(obj);
  WriteBarrierMode mode = result->GetWriteBarrierMode();
  for (int i = 0; i < len0; i++) {
    result->set(i, get(i), mode);
  }
  // Fill in the extra keys.
  int index = 0;
  for (int y = 0; y < len1; y++) {
    if (!HasKey(this, other->get(y))) {
      result->set(len0 + index, other->get(y), mode);
      index++;
    }
  }
  ASSERT(extra == index);
  return result;
}


Object* FixedArray::CopySize(int new_length) {
  if (new_length == 0) return Heap::empty_fixed_array();
  Object* obj = Heap::AllocateFixedArray(new_length);
  if (obj->IsFailure()) return obj;
  FixedArray* result = FixedArray::cast(obj);
  // Copy the content
  int len = length();
  if (new_length < len) len = new_length;
  result->set_map(map());
  WriteBarrierMode mode = result->GetWriteBarrierMode();
  for (int i = 0; i < len; i++) {
    result->set(i, get(i), mode);
  }
  return result;
}


void FixedArray::CopyTo(int pos, FixedArray* dest, int dest_pos, int len) {
  WriteBarrierMode mode = dest->GetWriteBarrierMode();
  for (int index = 0; index < len; index++) {
    dest->set(dest_pos+index, get(pos+index), mode);
  }
}


#ifdef DEBUG
bool FixedArray::IsEqualTo(FixedArray* other) {
  if (length() != other->length()) return false;
  for (int i = 0 ; i < length(); ++i) {
    if (get(i) != other->get(i)) return false;
  }
  return true;
}
#endif


Object* DescriptorArray::Allocate(int number_of_descriptors) {
  if (number_of_descriptors == 0) {
    return Heap::empty_descriptor_array();
  }
  // Allocate the array of keys.
  Object* array = Heap::AllocateFixedArray(ToKeyIndex(number_of_descriptors));
  if (array->IsFailure()) return array;
  // Do not use DescriptorArray::cast on incomplete object.
  FixedArray* result = FixedArray::cast(array);

  // Allocate the content array and set it in the descriptor array.
  array = Heap::AllocateFixedArray(number_of_descriptors << 1);
  if (array->IsFailure()) return array;
  result->set(kContentArrayIndex, array);
  result->set(kEnumerationIndexIndex,
<<<<<<< HEAD
              Smi::FromInt(PropertyDetails::kInitialIndex));
=======
              Smi::FromInt(PropertyDetails::kInitialIndex),
              SKIP_WRITE_BARRIER);
>>>>>>> 6a565728
  return result;
}


void DescriptorArray::SetEnumCache(FixedArray* bridge_storage,
                                   FixedArray* new_cache) {
  ASSERT(bridge_storage->length() >= kEnumCacheBridgeLength);
  if (HasEnumCache()) {
    FixedArray::cast(get(kEnumerationIndexIndex))->
      set(kEnumCacheBridgeCacheIndex, new_cache);
  } else {
    if (IsEmpty()) return;  // Do nothing for empty descriptor array.
    FixedArray::cast(bridge_storage)->
      set(kEnumCacheBridgeCacheIndex, new_cache);
    fast_set(FixedArray::cast(bridge_storage),
             kEnumCacheBridgeEnumIndex,
             get(kEnumerationIndexIndex));
    set(kEnumerationIndexIndex, bridge_storage);
  }
}


Object* DescriptorArray::CopyInsert(Descriptor* descriptor,
                                    TransitionFlag transition_flag) {
  // Transitions are only kept when inserting another transition.
  // This precondition is not required by this function's implementation, but
  // is currently required by the semantics of maps, so we check it.
  // Conversely, we filter after replacing, so replacing a transition and
  // removing all other transitions is not supported.
  bool remove_transitions = transition_flag == REMOVE_TRANSITIONS;
  ASSERT(remove_transitions == !descriptor->GetDetails().IsTransition());
  ASSERT(descriptor->GetDetails().type() != NULL_DESCRIPTOR);

  // Ensure the key is a symbol.
  Object* result = descriptor->KeyToSymbol();
  if (result->IsFailure()) return result;

  int transitions = 0;
  int null_descriptors = 0;
  if (remove_transitions) {
    for (DescriptorReader r(this); !r.eos(); r.advance()) {
      if (r.IsTransition()) transitions++;
      if (r.IsNullDescriptor()) null_descriptors++;
    }
  } else {
    for (DescriptorReader r(this); !r.eos(); r.advance()) {
      if (r.IsNullDescriptor()) null_descriptors++;
    }
  }
  int new_size = number_of_descriptors() - transitions - null_descriptors;

  // If key is in descriptor, we replace it in-place when filtering.
  int index = Search(descriptor->GetKey());
  const bool inserting = (index == kNotFound);
  const bool replacing = !inserting;
  bool keep_enumeration_index = false;
  if (inserting) {
    ++new_size;
  }
  if (replacing) {
    // We are replacing an existing descriptor.  We keep the enumeration
    // index of a visible property.
    PropertyType t = PropertyDetails(GetDetails(index)).type();
    if (t == CONSTANT_FUNCTION ||
        t == FIELD ||
        t == CALLBACKS ||
        t == INTERCEPTOR) {
      keep_enumeration_index = true;
    } else if (t == NULL_DESCRIPTOR || remove_transitions) {
     // Replaced descriptor has been counted as removed if it is null
     // or a transition that will be replaced.  Adjust count in this case.
      ++new_size;
    }
  }
  result = Allocate(new_size);
  if (result->IsFailure()) return result;
  DescriptorArray* new_descriptors = DescriptorArray::cast(result);
  // Set the enumeration index in the descriptors and set the enumeration index
  // in the result.
  int enumeration_index = NextEnumerationIndex();
  if (!descriptor->GetDetails().IsTransition()) {
    if (keep_enumeration_index) {
      descriptor->SetEnumerationIndex(
          PropertyDetails(GetDetails(index)).index());
    } else {
      descriptor->SetEnumerationIndex(enumeration_index);
      ++enumeration_index;
    }
  }
  new_descriptors->SetNextEnumerationIndex(enumeration_index);

  // Copy the descriptors, filtering out transitions and null descriptors,
  // and inserting or replacing a descriptor.
  DescriptorWriter w(new_descriptors);
  DescriptorReader r(this);
  uint32_t descriptor_hash = descriptor->GetKey()->Hash();

  for (; !r.eos(); r.advance()) {
    if (r.GetKey()->Hash() > descriptor_hash ||
        r.GetKey() == descriptor->GetKey()) break;
    if (r.IsNullDescriptor()) continue;
    if (remove_transitions && r.IsTransition()) continue;
    w.WriteFrom(&r);
  }
  w.Write(descriptor);
  if (replacing) {
    ASSERT(r.GetKey() == descriptor->GetKey());
    r.advance();
  } else {
    ASSERT(r.eos() || r.GetKey()->Hash() > descriptor_hash);
  }
  for (; !r.eos(); r.advance()) {
    if (r.IsNullDescriptor()) continue;
    if (remove_transitions && r.IsTransition()) continue;
    w.WriteFrom(&r);
  }
  ASSERT(w.eos());

  return new_descriptors;
}


Object* DescriptorArray::RemoveTransitions() {
  // Remove all transitions.  Return a copy of the array with all transitions
  // removed, or a Failure object if the new array could not be allocated.

  // Compute the size of the map transition entries to be removed.
  int count_transitions = 0;
  for (DescriptorReader r(this); !r.eos(); r.advance()) {
    if (r.IsTransition()) count_transitions++;
  }

  // Allocate the new descriptor array.
  Object* result = Allocate(number_of_descriptors() - count_transitions);
  if (result->IsFailure()) return result;
  DescriptorArray* new_descriptors = DescriptorArray::cast(result);

  // Copy the content.
  DescriptorWriter w(new_descriptors);
  for (DescriptorReader r(this); !r.eos(); r.advance()) {
    if (!r.IsTransition()) w.WriteFrom(&r);
  }
  ASSERT(w.eos());

  return new_descriptors;
}


void DescriptorArray::Sort() {
  // In-place heap sort.
  int len = number_of_descriptors();

  // Bottom-up max-heap construction.
  for (int i = 1; i < len; ++i) {
    int child_index = i;
    while (child_index > 0) {
      int parent_index = ((child_index + 1) >> 1) - 1;
      uint32_t parent_hash = GetKey(parent_index)->Hash();
      uint32_t child_hash = GetKey(child_index)->Hash();
      if (parent_hash < child_hash) {
        Swap(parent_index, child_index);
      } else {
        break;
      }
      child_index = parent_index;
    }
  }

  // Extract elements and create sorted array.
  for (int i = len - 1; i > 0; --i) {
    // Put max element at the back of the array.
    Swap(0, i);
    // Sift down the new top element.
    int parent_index = 0;
    while (true) {
      int child_index = ((parent_index + 1) << 1) - 1;
      if (child_index >= i) break;
      uint32_t child1_hash = GetKey(child_index)->Hash();
      uint32_t child2_hash = GetKey(child_index + 1)->Hash();
      uint32_t parent_hash = GetKey(parent_index)->Hash();
      if (child_index + 1 >= i || child1_hash > child2_hash) {
        if (parent_hash > child1_hash) break;
        Swap(parent_index, child_index);
        parent_index = child_index;
      } else {
        if (parent_hash > child2_hash) break;
        Swap(parent_index, child_index + 1);
        parent_index = child_index + 1;
      }
    }
  }

  SLOW_ASSERT(IsSortedNoDuplicates());
}


int DescriptorArray::BinarySearch(String* name, int low, int high) {
  uint32_t hash = name->Hash();

  while (low <= high) {
    int mid = (low + high) / 2;
    String* mid_name = GetKey(mid);
    uint32_t mid_hash = mid_name->Hash();

    if (mid_hash > hash) {
      high = mid - 1;
      continue;
    }
    if (mid_hash < hash) {
      low = mid + 1;
      continue;
    }
    // Found an element with the same hash-code.
    ASSERT(hash == mid_hash);
    // There might be more, so we find the first one and
    // check them all to see if we have a match.
    if (name == mid_name) return mid;
    while ((mid > low) && (GetKey(mid - 1)->Hash() == hash)) mid--;
    for (; (mid <= high) && (GetKey(mid)->Hash() == hash); mid++) {
      if (GetKey(mid)->Equals(name)) return mid;
    }
    break;
  }
  return kNotFound;
}


int DescriptorArray::LinearSearch(String* name, int len) {
  for (int number = 0; number < len; number++) {
    if (name->Equals(GetKey(number))) return number;
  }
  return kNotFound;
}


#ifdef DEBUG
bool DescriptorArray::IsEqualTo(DescriptorArray* other) {
  if (IsEmpty()) return other->IsEmpty();
  if (other->IsEmpty()) return false;
  if (length() != other->length()) return false;
  for (int i = 0; i < length(); ++i) {
    if (get(i) != other->get(i) && i != kContentArrayIndex) return false;
  }
  return GetContentArray()->IsEqualTo(other->GetContentArray());
}
#endif


#ifdef DEBUG
bool DescriptorArray::IsEqualTo(DescriptorArray* other) {
  if (IsEmpty()) return other->IsEmpty();
  if (other->IsEmpty()) return false;
  if (length() != other->length()) return false;
  for (int i = 0; i < length(); ++i) {
    if (get(i) != other->get(i) && i != kContentArrayIndex) return false;
  }
  return GetContentArray()->IsEqualTo(other->GetContentArray());
}
#endif


static StaticResource<StringInputBuffer> string_input_buffer;


bool String::LooksValid() {
  if (!Heap::Contains(this))
    return false;
  switch (representation_tag()) {
    case kSeqStringTag:
    case kConsStringTag:
    case kSlicedStringTag:
    case kExternalStringTag:
      return true;
    default:
      return false;
  }
}


int String::Utf8Length() {
  if (is_ascii_representation()) return length();
  // Attempt to flatten before accessing the string.  It probably
  // doesn't make Utf8Length faster, but it is very likely that
  // the string will be accessed later (for example by WriteUtf8)
  // so it's still a good idea.
  TryFlatten();
  Access<StringInputBuffer> buffer(&string_input_buffer);
  buffer->Reset(0, this);
  int result = 0;
  while (buffer->has_more())
    result += unibrow::Utf8::Length(buffer->GetNext());
  return result;
}


Vector<const char> String::ToAsciiVector() {
  ASSERT(IsAsciiRepresentation());
  ASSERT(IsFlat());

  int offset = 0;
  int length = this->length();
  StringRepresentationTag string_tag = representation_tag();
  String* string = this;
  if (string_tag == kSlicedStringTag) {
<<<<<<< HEAD
      SlicedString* sliced = SlicedString::cast(string);
      offset += sliced->start();
      string = String::cast(sliced->buffer());
      string_tag = string->representation_tag();
  } else if (string_tag == kConsStringTag) {
      ConsString* cons = ConsString::cast(string);
      ASSERT(String::cast(cons->second())->length() == 0);
      string = String::cast(cons->first());
      string_tag = string->representation_tag();
  }
  if (string_tag == kSeqStringTag) {
    SeqAsciiString* seq = SeqAsciiString::cast(string);
    char* start = reinterpret_cast<char*>(seq->GetCharsAddress());
=======
    SlicedString* sliced = SlicedString::cast(string);
    offset += sliced->start();
    string = String::cast(sliced->buffer());
    string_tag = string->representation_tag();
  } else if (string_tag == kConsStringTag) {
    ConsString* cons = ConsString::cast(string);
    ASSERT(String::cast(cons->second())->length() == 0);
    string = String::cast(cons->first());
    string_tag = string->representation_tag();
  }
  if (string_tag == kSeqStringTag) {
    SeqAsciiString* seq = SeqAsciiString::cast(string);
    char* start = seq->GetChars();
>>>>>>> 6a565728
    return Vector<const char>(start + offset, length);
  }
  ASSERT(string_tag == kExternalStringTag);
  ExternalAsciiString* ext = ExternalAsciiString::cast(string);
  const char* start = ext->resource()->data();
  return Vector<const char>(start + offset, length);
}


Vector<const uc16> String::ToUC16Vector() {
  ASSERT(IsTwoByteStringRepresentation());
  ASSERT(IsFlat());

  int offset = 0;
  int length = this->length();
  StringRepresentationTag string_tag = representation_tag();
  String* string = this;
  if (string_tag == kSlicedStringTag) {
<<<<<<< HEAD
      SlicedString* sliced = SlicedString::cast(string);
      offset += sliced->start();
      string = String::cast(sliced->buffer());
      string_tag = string->representation_tag();
  } else if (string_tag == kConsStringTag) {
      ConsString* cons = ConsString::cast(string);
      ASSERT(String::cast(cons->second())->length() == 0);
      string = String::cast(cons->first());
      string_tag = string->representation_tag();
  }
  if (string_tag == kSeqStringTag) {
    SeqTwoByteString* seq = SeqTwoByteString::cast(string);
    uc16* start = reinterpret_cast<uc16*>(seq->GetCharsAddress());
    return Vector<const uc16>(start + offset, length);
=======
    SlicedString* sliced = SlicedString::cast(string);
    offset += sliced->start();
    string = String::cast(sliced->buffer());
    string_tag = string->representation_tag();
  } else if (string_tag == kConsStringTag) {
    ConsString* cons = ConsString::cast(string);
    ASSERT(String::cast(cons->second())->length() == 0);
    string = String::cast(cons->first());
    string_tag = string->representation_tag();
  }
  if (string_tag == kSeqStringTag) {
    SeqTwoByteString* seq = SeqTwoByteString::cast(string);
    return Vector<const uc16>(seq->GetChars() + offset, length);
>>>>>>> 6a565728
  }
  ASSERT(string_tag == kExternalStringTag);
  ExternalTwoByteString* ext = ExternalTwoByteString::cast(string);
  const uc16* start =
      reinterpret_cast<const uc16*>(ext->resource()->data());
  return Vector<const uc16>(start + offset, length);
}


SmartPointer<char> String::ToCString(AllowNullsFlag allow_nulls,
                                     RobustnessFlag robust_flag,
                                     int offset,
                                     int length,
                                     int* length_return) {
  ASSERT(NativeAllocationChecker::allocation_allowed());
  if (robust_flag == ROBUST_STRING_TRAVERSAL && !LooksValid()) {
    return SmartPointer<char>(NULL);
  }

  // Negative length means the to the end of the string.
  if (length < 0) length = kMaxInt - offset;

  // Compute the size of the UTF-8 string. Start at the specified offset.
  Access<StringInputBuffer> buffer(&string_input_buffer);
  buffer->Reset(offset, this);
  int character_position = offset;
  int utf8_bytes = 0;
  while (buffer->has_more()) {
    uint16_t character = buffer->GetNext();
    if (character_position < offset + length) {
      utf8_bytes += unibrow::Utf8::Length(character);
    }
    character_position++;
  }

  if (length_return) {
    *length_return = utf8_bytes;
  }

  char* result = NewArray<char>(utf8_bytes + 1);

  // Convert the UTF-16 string to a UTF-8 buffer. Start at the specified offset.
  buffer->Rewind();
  buffer->Seek(offset);
  character_position = offset;
  int utf8_byte_position = 0;
  while (buffer->has_more()) {
    uint16_t character = buffer->GetNext();
    if (character_position < offset + length) {
      if (allow_nulls == DISALLOW_NULLS && character == 0) {
        character = ' ';
      }
      utf8_byte_position +=
          unibrow::Utf8::Encode(result + utf8_byte_position, character);
    }
    character_position++;
  }
  result[utf8_byte_position] = 0;
  return SmartPointer<char>(result);
}


SmartPointer<char> String::ToCString(AllowNullsFlag allow_nulls,
                                     RobustnessFlag robust_flag,
                                     int* length_return) {
  return ToCString(allow_nulls, robust_flag, 0, -1, length_return);
}


const uc16* String::GetTwoByteData() {
  return GetTwoByteData(0);
}


const uc16* String::GetTwoByteData(unsigned start) {
  ASSERT(!IsAsciiRepresentation());
  switch (representation_tag()) {
    case kSeqStringTag:
      return SeqTwoByteString::cast(this)->SeqTwoByteStringGetData(start);
    case kExternalStringTag:
      return ExternalTwoByteString::cast(this)->
        ExternalTwoByteStringGetData(start);
    case kSlicedStringTag: {
      SlicedString* sliced_string = SlicedString::cast(this);
      String* buffer = String::cast(sliced_string->buffer());
      if (buffer->StringIsConsString()) {
        ConsString* cons_string = ConsString::cast(buffer);
        // Flattened string.
        ASSERT(String::cast(cons_string->second())->length() == 0);
        buffer = String::cast(cons_string->first());
      }
      return buffer->GetTwoByteData(start + sliced_string->start());
    }
    case kConsStringTag:
      UNREACHABLE();
      return NULL;
  }
  UNREACHABLE();
  return NULL;
}


SmartPointer<uc16> String::ToWideCString(RobustnessFlag robust_flag) {
  ASSERT(NativeAllocationChecker::allocation_allowed());

  if (robust_flag == ROBUST_STRING_TRAVERSAL && !LooksValid()) {
    return SmartPointer<uc16>();
  }

  Access<StringInputBuffer> buffer(&string_input_buffer);
  buffer->Reset(this);

  uc16* result = NewArray<uc16>(length() + 1);

  int i = 0;
  while (buffer->has_more()) {
    uint16_t character = buffer->GetNext();
    result[i++] = character;
  }
  result[i] = 0;
  return SmartPointer<uc16>(result);
}


const uc16* SeqTwoByteString::SeqTwoByteStringGetData(unsigned start) {
  return reinterpret_cast<uc16*>(
      reinterpret_cast<char*>(this) - kHeapObjectTag + kHeaderSize) + start;
}


void SeqTwoByteString::SeqTwoByteStringReadBlockIntoBuffer(ReadBlockBuffer* rbb,
                                                     unsigned* offset_ptr,
                                                     unsigned max_chars) {
  unsigned chars_read = 0;
  unsigned offset = *offset_ptr;
  while (chars_read < max_chars) {
    uint16_t c = *reinterpret_cast<uint16_t*>(
        reinterpret_cast<char*>(this) -
            kHeapObjectTag + kHeaderSize + offset * kShortSize);
    if (c <= kMaxAsciiCharCode) {
      // Fast case for ASCII characters.   Cursor is an input output argument.
      if (!unibrow::CharacterStream::EncodeAsciiCharacter(c,
                                                          rbb->util_buffer,
                                                          rbb->capacity,
                                                          rbb->cursor)) {
        break;
      }
    } else {
      if (!unibrow::CharacterStream::EncodeNonAsciiCharacter(c,
                                                             rbb->util_buffer,
                                                             rbb->capacity,
                                                             rbb->cursor)) {
        break;
      }
    }
    offset++;
    chars_read++;
  }
  *offset_ptr = offset;
  rbb->remaining += chars_read;
}


const unibrow::byte* SeqAsciiString::SeqAsciiStringReadBlock(
    unsigned* remaining,
    unsigned* offset_ptr,
    unsigned max_chars) {
<<<<<<< HEAD
  // Cast const char* to unibrow::byte* (signedness difference).
=======
>>>>>>> 6a565728
  const unibrow::byte* b = reinterpret_cast<unibrow::byte*>(this) -
      kHeapObjectTag + kHeaderSize + *offset_ptr * kCharSize;
  *remaining = max_chars;
  *offset_ptr += max_chars;
  return b;
}


// This will iterate unless the block of string data spans two 'halves' of
// a ConsString, in which case it will recurse.  Since the block of string
// data to be read has a maximum size this limits the maximum recursion
// depth to something sane.  Since C++ does not have tail call recursion
// elimination, the iteration must be explicit. Since this is not an
// -IntoBuffer method it can delegate to one of the efficient
// *AsciiStringReadBlock routines.
const unibrow::byte* ConsString::ConsStringReadBlock(ReadBlockBuffer* rbb,
                                                     unsigned* offset_ptr,
                                                     unsigned max_chars) {
  ConsString* current = this;
  unsigned offset = *offset_ptr;
  int offset_correction = 0;

  while (true) {
    String* left = String::cast(current->first());
    unsigned left_length = (unsigned)left->length();
    if (left_length > offset &&
        (max_chars <= left_length - offset ||
         (rbb->capacity <= left_length - offset &&
          (max_chars = left_length - offset, true)))) {  // comma operator!
      // Left hand side only - iterate unless we have reached the bottom of
      // the cons tree.  The assignment on the left of the comma operator is
      // in order to make use of the fact that the -IntoBuffer routines can
      // produce at most 'capacity' characters.  This enables us to postpone
      // the point where we switch to the -IntoBuffer routines (below) in order
      // to maximize the chances of delegating a big chunk of work to the
      // efficient *AsciiStringReadBlock routines.
      if (left->StringIsConsString()) {
        current = ConsString::cast(left);
        continue;
      } else {
        const unibrow::byte* answer =
            String::ReadBlock(left, rbb, &offset, max_chars);
        *offset_ptr = offset + offset_correction;
        return answer;
      }
    } else if (left_length <= offset) {
      // Right hand side only - iterate unless we have reached the bottom of
      // the cons tree.
      String* right = String::cast(current->second());
      offset -= left_length;
      offset_correction += left_length;
      if (right->StringIsConsString()) {
        current = ConsString::cast(right);
        continue;
      } else {
        const unibrow::byte* answer =
            String::ReadBlock(right, rbb, &offset, max_chars);
        *offset_ptr = offset + offset_correction;
        return answer;
      }
    } else {
      // The block to be read spans two sides of the ConsString, so we call the
      // -IntoBuffer version, which will recurse.  The -IntoBuffer methods
      // are able to assemble data from several part strings because they use
      // the util_buffer to store their data and never return direct pointers
      // to their storage.  We don't try to read more than the buffer capacity
      // here or we can get too much recursion.
      ASSERT(rbb->remaining == 0);
      ASSERT(rbb->cursor == 0);
      current->ConsStringReadBlockIntoBuffer(
          rbb,
          &offset,
          max_chars > rbb->capacity ? rbb->capacity : max_chars);
      *offset_ptr = offset + offset_correction;
      return rbb->util_buffer;
    }
  }
}


const unibrow::byte* SlicedString::SlicedStringReadBlock(ReadBlockBuffer* rbb,
                                                         unsigned* offset_ptr,
                                                         unsigned max_chars) {
  String* backing = String::cast(buffer());
  unsigned offset = start() + *offset_ptr;
  unsigned length = backing->length();
  if (max_chars > length - offset) {
    max_chars = length - offset;
  }
  const unibrow::byte* answer =
      String::ReadBlock(backing, rbb, &offset, max_chars);
  *offset_ptr = offset - start();
  return answer;
}


uint16_t ExternalAsciiString::ExternalAsciiStringGet(int index) {
  ASSERT(index >= 0 && index < length());
  return resource()->data()[index];
}


const unibrow::byte* ExternalAsciiString::ExternalAsciiStringReadBlock(
      unsigned* remaining,
      unsigned* offset_ptr,
      unsigned max_chars) {
  // Cast const char* to unibrow::byte* (signedness difference).
  const unibrow::byte* b =
      reinterpret_cast<const unibrow::byte*>(resource()->data()) + *offset_ptr;
  *remaining = max_chars;
  *offset_ptr += max_chars;
  return b;
}


const uc16* ExternalTwoByteString::ExternalTwoByteStringGetData(
      unsigned start) {
  return resource()->data() + start;
}


uint16_t ExternalTwoByteString::ExternalTwoByteStringGet(int index) {
  ASSERT(index >= 0 && index < length());
  return resource()->data()[index];
}


void ExternalTwoByteString::ExternalTwoByteStringReadBlockIntoBuffer(
      ReadBlockBuffer* rbb,
      unsigned* offset_ptr,
      unsigned max_chars) {
  unsigned chars_read = 0;
  unsigned offset = *offset_ptr;
  const uint16_t* data = resource()->data();
  while (chars_read < max_chars) {
    uint16_t c = data[offset];
    if (c <= kMaxAsciiCharCode) {
      // Fast case for ASCII characters.   Cursor is an input output argument.
      if (!unibrow::CharacterStream::EncodeAsciiCharacter(c,
                                                          rbb->util_buffer,
                                                          rbb->capacity,
                                                          rbb->cursor))
        break;
    } else {
      if (!unibrow::CharacterStream::EncodeNonAsciiCharacter(c,
                                                             rbb->util_buffer,
                                                             rbb->capacity,
                                                             rbb->cursor))
        break;
    }
    offset++;
    chars_read++;
  }
  *offset_ptr = offset;
  rbb->remaining += chars_read;
}


void SeqAsciiString::SeqAsciiStringReadBlockIntoBuffer(ReadBlockBuffer* rbb,
                                                 unsigned* offset_ptr,
                                                 unsigned max_chars) {
  unsigned capacity = rbb->capacity - rbb->cursor;
  if (max_chars > capacity) max_chars = capacity;
  memcpy(rbb->util_buffer + rbb->cursor,
         reinterpret_cast<char*>(this) - kHeapObjectTag + kHeaderSize +
             *offset_ptr * kCharSize,
         max_chars);
  rbb->remaining += max_chars;
  *offset_ptr += max_chars;
  rbb->cursor += max_chars;
}


void ExternalAsciiString::ExternalAsciiStringReadBlockIntoBuffer(
      ReadBlockBuffer* rbb,
      unsigned* offset_ptr,
      unsigned max_chars) {
  unsigned capacity = rbb->capacity - rbb->cursor;
  if (max_chars > capacity) max_chars = capacity;
  memcpy(rbb->util_buffer + rbb->cursor,
         resource()->data() + *offset_ptr,
         max_chars);
  rbb->remaining += max_chars;
  *offset_ptr += max_chars;
  rbb->cursor += max_chars;
}


// This method determines the type of string involved and then copies
// a whole chunk of characters into a buffer, or returns a pointer to a buffer
// where they can be found.  The pointer is not necessarily valid across a GC
// (see AsciiStringReadBlock).
const unibrow::byte* String::ReadBlock(String* input,
                                       ReadBlockBuffer* rbb,
                                       unsigned* offset_ptr,
                                       unsigned max_chars) {
  ASSERT(*offset_ptr <= static_cast<unsigned>(input->length()));
  if (max_chars == 0) {
    rbb->remaining = 0;
    return NULL;
  }
  switch (input->representation_tag()) {
    case kSeqStringTag:
      if (input->is_ascii_representation()) {
        SeqAsciiString* str = SeqAsciiString::cast(input);
        return str->SeqAsciiStringReadBlock(&rbb->remaining,
                                            offset_ptr,
                                            max_chars);
      } else {
        SeqTwoByteString* str = SeqTwoByteString::cast(input);
        str->SeqTwoByteStringReadBlockIntoBuffer(rbb,
                                                 offset_ptr,
                                                 max_chars);
        return rbb->util_buffer;
      }
    case kConsStringTag:
      return ConsString::cast(input)->ConsStringReadBlock(rbb,
                                                          offset_ptr,
                                                          max_chars);
    case kSlicedStringTag:
      return SlicedString::cast(input)->SlicedStringReadBlock(rbb,
                                                              offset_ptr,
                                                              max_chars);
    case kExternalStringTag:
      if (input->is_ascii_representation()) {
        return ExternalAsciiString::cast(input)->ExternalAsciiStringReadBlock(
            &rbb->remaining,
            offset_ptr,
            max_chars);
      } else {
        ExternalTwoByteString::cast(input)->
            ExternalTwoByteStringReadBlockIntoBuffer(rbb,
                                                     offset_ptr,
                                                     max_chars);
        return rbb->util_buffer;
      }
    default:
      break;
  }

  UNREACHABLE();
  return 0;
}


void StringInputBuffer::Seek(unsigned pos) {
  Reset(pos, input_);
}


void SafeStringInputBuffer::Seek(unsigned pos) {
  Reset(pos, input_);
}


// This method determines the type of string involved and then copies
// a whole chunk of characters into a buffer.  It can be used with strings
// that have been glued together to form a ConsString and which must cooperate
// to fill up a buffer.
void String::ReadBlockIntoBuffer(String* input,
                                 ReadBlockBuffer* rbb,
                                 unsigned* offset_ptr,
                                 unsigned max_chars) {
  ASSERT(*offset_ptr <= (unsigned)input->length());
  if (max_chars == 0) return;

  switch (input->representation_tag()) {
    case kSeqStringTag:
      if (input->is_ascii_representation()) {
        SeqAsciiString::cast(input)->SeqAsciiStringReadBlockIntoBuffer(rbb,
                                                                 offset_ptr,
                                                                 max_chars);
        return;
      } else {
        SeqTwoByteString::cast(input)->SeqTwoByteStringReadBlockIntoBuffer(rbb,
                                                                     offset_ptr,
                                                                     max_chars);
        return;
      }
    case kConsStringTag:
      ConsString::cast(input)->ConsStringReadBlockIntoBuffer(rbb,
                                                             offset_ptr,
                                                             max_chars);
      return;
    case kSlicedStringTag:
      SlicedString::cast(input)->SlicedStringReadBlockIntoBuffer(rbb,
                                                                 offset_ptr,
                                                                 max_chars);
      return;
    case kExternalStringTag:
      if (input->is_ascii_representation()) {
         ExternalAsciiString::cast(input)->
             ExternalAsciiStringReadBlockIntoBuffer(rbb, offset_ptr, max_chars);
       } else {
         ExternalTwoByteString::cast(input)->
             ExternalTwoByteStringReadBlockIntoBuffer(rbb,
                                                      offset_ptr,
                                                      max_chars);
       }
       return;
    default:
      break;
  }

  UNREACHABLE();
  return;
}


const unibrow::byte* String::ReadBlock(String* input,
                                       unibrow::byte* util_buffer,
                                       unsigned capacity,
                                       unsigned* remaining,
                                       unsigned* offset_ptr) {
  ASSERT(*offset_ptr <= (unsigned)input->length());
  unsigned chars = input->length() - *offset_ptr;
  ReadBlockBuffer rbb(util_buffer, 0, capacity, 0);
  const unibrow::byte* answer = ReadBlock(input, &rbb, offset_ptr, chars);
  ASSERT(rbb.remaining <= static_cast<unsigned>(input->length()));
  *remaining = rbb.remaining;
  return answer;
}


const unibrow::byte* String::ReadBlock(String** raw_input,
                                       unibrow::byte* util_buffer,
                                       unsigned capacity,
                                       unsigned* remaining,
                                       unsigned* offset_ptr) {
  Handle<String> input(raw_input);
  ASSERT(*offset_ptr <= (unsigned)input->length());
  unsigned chars = input->length() - *offset_ptr;
  if (chars > capacity) chars = capacity;
  ReadBlockBuffer rbb(util_buffer, 0, capacity, 0);
  ReadBlockIntoBuffer(*input, &rbb, offset_ptr, chars);
  ASSERT(rbb.remaining <= static_cast<unsigned>(input->length()));
  *remaining = rbb.remaining;
  return rbb.util_buffer;
}


// This will iterate unless the block of string data spans two 'halves' of
// a ConsString, in which case it will recurse.  Since the block of string
// data to be read has a maximum size this limits the maximum recursion
// depth to something sane.  Since C++ does not have tail call recursion
// elimination, the iteration must be explicit.
void ConsString::ConsStringReadBlockIntoBuffer(ReadBlockBuffer* rbb,
                                               unsigned* offset_ptr,
                                               unsigned max_chars) {
  ConsString* current = this;
  unsigned offset = *offset_ptr;
  int offset_correction = 0;

  while (true) {
    String* left = String::cast(current->first());
    unsigned left_length = (unsigned)left->length();
    if (left_length > offset &&
      max_chars <= left_length - offset) {
      // Left hand side only - iterate unless we have reached the bottom of
      // the cons tree.
      if (left->StringIsConsString()) {
        current = ConsString::cast(left);
        continue;
      } else {
        String::ReadBlockIntoBuffer(left, rbb, &offset, max_chars);
        *offset_ptr = offset + offset_correction;
        return;
      }
    } else if (left_length <= offset) {
      // Right hand side only - iterate unless we have reached the bottom of
      // the cons tree.
      offset -= left_length;
      offset_correction += left_length;
      String* right = String::cast(current->second());
      if (right->StringIsConsString()) {
        current = ConsString::cast(right);
        continue;
      } else {
        String::ReadBlockIntoBuffer(right, rbb, &offset, max_chars);
        *offset_ptr = offset + offset_correction;
        return;
      }
    } else {
      // The block to be read spans two sides of the ConsString, so we recurse.
      // First recurse on the left.
      max_chars -= left_length - offset;
      String::ReadBlockIntoBuffer(left, rbb, &offset, left_length - offset);
      // We may have reached the max or there may not have been enough space
      // in the buffer for the characters in the left hand side.
      if (offset == left_length) {
        // Recurse on the right.
        String* right = String::cast(current->second());
        offset -= left_length;
        offset_correction += left_length;
        String::ReadBlockIntoBuffer(right, rbb, &offset, max_chars);
      }
      *offset_ptr = offset + offset_correction;
      return;
    }
  }
}


void SlicedString::SlicedStringReadBlockIntoBuffer(ReadBlockBuffer* rbb,
                                                   unsigned* offset_ptr,
                                                   unsigned max_chars) {
  String* backing = String::cast(buffer());
  unsigned offset = start() + *offset_ptr;
  unsigned length = backing->length();
  if (max_chars > length - offset) {
    max_chars = length - offset;
  }
  String::ReadBlockIntoBuffer(backing, rbb, &offset, max_chars);
  *offset_ptr = offset - start();
}


void ConsString::ConsStringIterateBody(ObjectVisitor* v) {
  IteratePointers(v, kFirstOffset, kSecondOffset + kPointerSize);
}


uint16_t ConsString::ConsStringGet(int index) {
  ASSERT(index >= 0 && index < this->length());

  // Check for a flattened cons string
  if (String::cast(second())->length() == 0) {
    return String::cast(first())->Get(index);
  }

  String* string = String::cast(this);

  while (true) {
    if (string->StringIsConsString()) {
      ConsString* cons_string = ConsString::cast(string);
      String* left = String::cast(cons_string->first());
      if (left->length() > index) {
        string = left;
      } else {
        index -= left->length();
        string = String::cast(cons_string->second());
      }
    } else {
      return string->Get(index);
    }
  }

  UNREACHABLE();
  return 0;
}


Object* SlicedString::SlicedStringFlatten() {
  // The SlicedString constructor should ensure that there are no
  // SlicedStrings that are constructed directly on top of other
  // SlicedStrings.
  String* buf = String::cast(buffer());
  ASSERT(!buf->StringIsSlicedString());
  if (buf->StringIsConsString()) {
    Object* ok = buf->Flatten();
    if (ok->IsFailure()) return ok;
  }
  return this;
}


<<<<<<< HEAD
void String::Flatten(String* src,
                     String* sink,
                     int f,
                     int t,
                     int so) {
=======
template <typename sinkchar>
void String::WriteToFlat(String* src,
                         sinkchar* sink,
                         int f,
                         int t) {
>>>>>>> 6a565728
  String* source = src;
  int from = f;
  int to = t;
  while (true) {
    ASSERT(0 <= from && from <= to && to <= source->length());
<<<<<<< HEAD
    ASSERT(0 <= sink_offset && sink_offset < sink->length());
    switch (source->representation_tag()) {
      case kSeqStringTag:
      case kExternalStringTag: {
        Access<StringInputBuffer> buffer(&string_input_buffer);
        buffer->Reset(from, source);
        int j = sink_offset;
        for (int i = from; i < to; i++) {
          uc32 c = buffer->GetNext();
          sink->Set(j++, c);
        }
=======
    switch (source->full_representation_tag()) {
      case kAsciiStringTag | kExternalStringTag: {
        CopyChars(sink,
                  ExternalAsciiString::cast(source)->resource()->data() + from,
                  to - from);
        return;
      }
      case kTwoByteStringTag | kExternalStringTag: {
        const uc16* data =
            ExternalTwoByteString::cast(source)->resource()->data();
        CopyChars(sink,
                  data + from,
                  to - from);
        return;
      }
      case kAsciiStringTag | kSeqStringTag: {
        CopyChars(sink,
                  SeqAsciiString::cast(source)->GetChars() + from,
                  to - from);
        return;
      }
      case kTwoByteStringTag | kSeqStringTag: {
        CopyChars(sink,
                  SeqTwoByteString::cast(source)->GetChars() + from,
                  to - from);
>>>>>>> 6a565728
        return;
      }
      case kAsciiStringTag | kSlicedStringTag:
      case kTwoByteStringTag | kSlicedStringTag: {
        SlicedString* sliced_string = SlicedString::cast(source);
        int start = sliced_string->start();
        from += start;
        to += start;
        source = String::cast(sliced_string->buffer());
        break;
      }
      case kAsciiStringTag | kConsStringTag:
      case kTwoByteStringTag | kConsStringTag: {
        ConsString* cons_string = ConsString::cast(source);
        String* first = String::cast(cons_string->first());
        int boundary = first->length();
        if (to - boundary >= boundary - from) {
          // Right hand side is longer.  Recurse over left.
          if (from < boundary) {
            WriteToFlat(first, sink, from, boundary);
            sink += boundary - from;
            from = 0;
          } else {
            from -= boundary;
          }
          to -= boundary;
          source = String::cast(cons_string->second());
        } else {
          // Left hand side is longer.  Recurse over right.  The hasher
          // needs us to visit the string from left to right so doing
          // this invalidates that hash.
          if (to > boundary) {
            String* second = String::cast(cons_string->second());
            WriteToFlat(second,
                        sink + boundary - from,
                        0,
                        to - boundary);
            to = boundary;
          }
          source = first;
        }
        break;
      }
    }
  }
}


void SlicedString::SlicedStringIterateBody(ObjectVisitor* v) {
  IteratePointer(v, kBufferOffset);
}


uint16_t SlicedString::SlicedStringGet(int index) {
  ASSERT(index >= 0 && index < this->length());
  // Delegate to the buffer string.
  return String::cast(buffer())->Get(start() + index);
}


template <typename IteratorA, typename IteratorB>
static inline bool CompareStringContents(IteratorA* ia, IteratorB* ib) {
  // General slow case check.  We know that the ia and ib iterators
  // have the same length.
  while (ia->has_more()) {
    uc32 ca = ia->GetNext();
    uc32 cb = ib->GetNext();
    if (ca != cb)
      return false;
  }
  return true;
}


<<<<<<< HEAD
=======
// Compares the contents of two strings by reading and comparing
// int-sized blocks of characters.
template <typename Char>
static inline bool CompareRawStringContents(Vector<Char> a, Vector<Char> b) {
  // Lint complains about taking sizeof a type rather than a variable.
  // That's just stupid in this case so I'm turning it off.
  const int kStepSize = sizeof(int) / sizeof(Char);  // NOLINT
  int length = a.length();
  ASSERT_EQ(length, b.length());
  int endpoint = length - kStepSize;
  const Char* pa = a.start();
  const Char* pb = b.start();
#ifndef CAN_READ_UNALIGNED
  // If this architecture isn't comfortable reading unaligned ints
  // then we have to check that the strings are alingned and fall back
  // to the standard comparison if they are not.
  const int kAlignmentMask = sizeof(uint32_t) - 1;  // NOLINT
  uint32_t pa_addr = reinterpret_cast<uint32_t>(pa);
  uint32_t pb_addr = reinterpret_cast<uint32_t>(pb);
  if ((pa_addr & kAlignmentMask) | (pb_addr & kAlignmentMask) != 0) {
    VectorIterator<Char> ia(a);
    VectorIterator<Char> ib(b);
    return CompareStringContents(&ia, &ib);
  }
#endif
  int i;
  // Compare blocks until we reach near the end of the string.
  for (i = 0; i <= endpoint; i += kStepSize) {
    uint32_t wa = *reinterpret_cast<const uint32_t*>(pa + i);
    uint32_t wb = *reinterpret_cast<const uint32_t*>(pb + i);
    if (wa != wb) {
      return false;
    }
  }
  // Compare the remaining characters that didn't fit into a block.
  for (; i < length; i++) {
    if (a[i] != b[i]) {
      return false;
    }
  }
  return true;
}


>>>>>>> 6a565728
static StringInputBuffer string_compare_buffer_b;


template <typename IteratorA>
static inline bool CompareStringContentsPartial(IteratorA* ia, String* b) {
  if (b->IsFlat()) {
    if (b->IsAsciiRepresentation()) {
      VectorIterator<char> ib(b->ToAsciiVector());
      return CompareStringContents(ia, &ib);
    } else {
      VectorIterator<uc16> ib(b->ToUC16Vector());
      return CompareStringContents(ia, &ib);
    }
  } else {
    string_compare_buffer_b.Reset(0, b);
    return CompareStringContents(ia, &string_compare_buffer_b);
  }
}


static StringInputBuffer string_compare_buffer_a;


bool String::SlowEquals(String* other) {
  // Fast check: negative check with lengths.
  int len = length();
  if (len != other->length()) return false;
  if (len == 0) return true;

  // Fast check: if hash code is computed for both strings
  // a fast negative check can be performed.
  if (HasHashCode() && other->HasHashCode()) {
    if (Hash() != other->Hash()) return false;
  }

<<<<<<< HEAD
  if (this->IsFlat()) {
    if (this->IsAsciiRepresentation()) {
      VectorIterator<char> buf1(this->ToAsciiVector());
      return CompareStringContentsPartial(&buf1, other);
    } else {
      VectorIterator<uc16> buf1(this->ToUC16Vector());
      return CompareStringContentsPartial(&buf1, other);
=======
  if (this->IsSeqAsciiString() && other->IsSeqAsciiString()) {
    const char* str1 = SeqAsciiString::cast(this)->GetChars();
    const char* str2 = SeqAsciiString::cast(other)->GetChars();
    return CompareRawStringContents(Vector<const char>(str1, len),
                                    Vector<const char>(str2, len));
  }

  if (this->IsFlat()) {
    if (this->IsAsciiRepresentation()) {
      Vector<const char> vec1 = this->ToAsciiVector();
      if (other->IsFlat()) {
        if (other->IsAsciiRepresentation()) {
          Vector<const char> vec2 = other->ToAsciiVector();
          return CompareRawStringContents(vec1, vec2);
        } else {
          VectorIterator<char> buf1(vec1);
          VectorIterator<uc16> ib(other->ToUC16Vector());
          return CompareStringContents(&buf1, &ib);
        }
      } else {
        VectorIterator<char> buf1(vec1);
        string_compare_buffer_b.Reset(0, other);
        return CompareStringContents(&buf1, &string_compare_buffer_b);
      }
    } else {
      Vector<const uc16> vec1 = this->ToUC16Vector();
      if (other->IsFlat()) {
        if (other->IsAsciiRepresentation()) {
          VectorIterator<uc16> buf1(vec1);
          VectorIterator<char> ib(other->ToAsciiVector());
          return CompareStringContents(&buf1, &ib);
        } else {
          Vector<const uc16> vec2(other->ToUC16Vector());
          return CompareRawStringContents(vec1, vec2);
        }
      } else {
        VectorIterator<uc16> buf1(vec1);
        string_compare_buffer_b.Reset(0, other);
        return CompareStringContents(&buf1, &string_compare_buffer_b);
      }
>>>>>>> 6a565728
    }
  } else {
    string_compare_buffer_a.Reset(0, this);
    return CompareStringContentsPartial(&string_compare_buffer_a, other);
  }
}


bool String::MarkAsUndetectable() {
  if (this->IsSymbol()) return false;

  Map* map = this->map();
  if (map == Heap::short_string_map()) {
    this->set_map(Heap::undetectable_short_string_map());
    return true;
  } else if (map == Heap::medium_string_map()) {
    this->set_map(Heap::undetectable_medium_string_map());
    return true;
  } else if (map == Heap::long_string_map()) {
    this->set_map(Heap::undetectable_long_string_map());
    return true;
  } else if (map == Heap::short_ascii_string_map()) {
    this->set_map(Heap::undetectable_short_ascii_string_map());
    return true;
  } else if (map == Heap::medium_ascii_string_map()) {
    this->set_map(Heap::undetectable_medium_ascii_string_map());
    return true;
  } else if (map == Heap::long_ascii_string_map()) {
    this->set_map(Heap::undetectable_long_ascii_string_map());
    return true;
  }
  // Rest cannot be marked as undetectable
  return false;
}


bool String::IsEqualTo(Vector<const char> str) {
  int slen = length();
  Access<Scanner::Utf8Decoder> decoder(Scanner::utf8_decoder());
  decoder->Reset(str.start(), str.length());
  int i;
  for (i = 0; i < slen && decoder->has_more(); i++) {
    uc32 r = decoder->GetNext();
    if (Get(i) != r) return false;
  }
  return i == slen && !decoder->has_more();
}


uint32_t String::ComputeAndSetHash() {
  // Should only be call if hash code has not yet been computed.
  ASSERT(!(length_field() & kHashComputedMask));

  // Compute the hash code.
  StringInputBuffer buffer(this);
  uint32_t field = ComputeLengthAndHashField(&buffer, length());

  // Store the hash code in the object.
  set_length_field(field);

  // Check the hash code is there.
  ASSERT(length_field() & kHashComputedMask);
  return field >> kHashShift;
}


bool String::ComputeArrayIndex(unibrow::CharacterStream* buffer,
                               uint32_t* index,
                               int length) {
  if (length == 0 || length > kMaxArrayIndexSize) return false;
  uc32 ch = buffer->GetNext();

  // If the string begins with a '0' character, it must only consist
  // of it to be a legal array index.
  if (ch == '0') {
    *index = 0;
    return length == 1;
  }

  // Convert string to uint32 array index; character by character.
  int d = ch - '0';
  if (d < 0 || d > 9) return false;
  uint32_t result = d;
  while (buffer->has_more()) {
    d = buffer->GetNext() - '0';
    if (d < 0 || d > 9) return false;
    // Check that the new result is below the 32 bit limit.
    if (result > 429496729U - ((d > 5) ? 1 : 0)) return false;
    result = (result * 10) + d;
  }

  *index = result;
  return true;
}


bool String::SlowAsArrayIndex(uint32_t* index) {
  if (length() <= kMaxCachedArrayIndexLength) {
    Hash();  // force computation of hash code
    uint32_t field = length_field();
    if ((field & kIsArrayIndexMask) == 0) return false;
    *index = (field & ((1 << kShortLengthShift) - 1)) >> kLongLengthShift;
    return true;
  } else {
    StringInputBuffer buffer(this);
    return ComputeArrayIndex(&buffer, index, length());
  }
}


static inline uint32_t HashField(uint32_t hash, bool is_array_index) {
  uint32_t result =
      (hash << String::kLongLengthShift) | String::kHashComputedMask;
  if (is_array_index) result |= String::kIsArrayIndexMask;
  return result;
}


uint32_t StringHasher::GetHashField() {
  ASSERT(is_valid());
  if (length_ <= String::kMaxShortStringSize) {
    uint32_t payload;
    if (is_array_index()) {
      payload = v8::internal::HashField(array_index(), true);
    } else {
      payload = v8::internal::HashField(GetHash(), false);
    }
    return (payload & ((1 << String::kShortLengthShift) - 1)) |
           (length_ << String::kShortLengthShift);
  } else if (length_ <= String::kMaxMediumStringSize) {
    uint32_t payload = v8::internal::HashField(GetHash(), false);
    return (payload & ((1 << String::kMediumLengthShift) - 1)) |
           (length_ << String::kMediumLengthShift);
  } else {
    return v8::internal::HashField(length_, false);
  }
}


<<<<<<< HEAD
uint32_t StringHasher::GetHashField() {
  ASSERT(is_valid());
  if (length_ <= String::kMaxShortStringSize) {
    uint32_t payload;
    if (is_array_index()) {
      payload = v8::internal::HashField(array_index(), true);
    } else {
      payload = v8::internal::HashField(GetHash(), false);
    }
    return (payload & 0x00FFFFFF) | (length_ << String::kShortLengthShift);
  } else if (length_ <= String::kMaxMediumStringSize) {
    uint32_t payload = v8::internal::HashField(GetHash(), false);
    return (payload & 0x0000FFFF) | (length_ << String::kMediumLengthShift);
  } else {
    return v8::internal::HashField(length_, false);
=======
uint32_t String::ComputeLengthAndHashField(unibrow::CharacterStream* buffer,
                                           int length) {
  StringHasher hasher(length);

  // Very long strings have a trivial hash that doesn't inspect the
  // string contents.
  if (hasher.has_trivial_hash()) {
    return hasher.GetHashField();
  }

  // Do the iterative array index computation as long as there is a
  // chance this is an array index.
  while (buffer->has_more() && hasher.is_array_index()) {
    hasher.AddCharacter(buffer->GetNext());
  }

  // Process the remaining characters without updating the array
  // index.
  while (buffer->has_more()) {
    hasher.AddCharacterNoIndex(buffer->GetNext());
>>>>>>> 6a565728
  }
}


uint32_t String::ComputeLengthAndHashField(unibrow::CharacterStream* buffer,
                                           int length) {
  StringHasher hasher(length);

  // Very long strings have a trivial hash that doesn't inspect the
  // string contents.
  if (hasher.has_trivial_hash())
    return hasher.GetHashField();

  // Do the iterative array index computation as long as there is a
  // chance this is an array index.
  while (buffer->has_more() && hasher.is_array_index())
    hasher.AddCharacter(buffer->GetNext());

<<<<<<< HEAD
  // Process the remaining characters without updating the array
  // index.
  while (buffer->has_more())
    hasher.AddCharacterNoIndex(buffer->GetNext());

=======
>>>>>>> 6a565728
  return hasher.GetHashField();
}


Object* String::Slice(int start, int end) {
  if (start == 0 && end == length()) return this;
  int representation = representation_tag();
  if (representation == kSlicedStringTag) {
    // Translate slices of a SlicedString into slices of the
    // underlying string buffer.
    SlicedString* str = SlicedString::cast(this);
    return Heap::AllocateSlicedString(String::cast(str->buffer()),
                                      str->start() + start,
                                      str->start() + end);
  }
  Object* answer = Heap::AllocateSlicedString(this, start, end);
  if (answer->IsFailure()) {
    return answer;
  }
  // Due to the way we retry after GC on allocation failure we are not allowed
  // to fail on allocation after this point.  This is the one-allocation rule.

  // Try to flatten a cons string that is under the sliced string.
  // This is to avoid memory leaks and possible stack overflows caused by
  // building 'towers' of sliced strings on cons strings.
  // This may fail due to an allocation failure (when a GC is needed), but it
  // will succeed often enough to avoid the problem.  We only have to do this
  // if Heap::AllocateSlicedString actually returned a SlicedString.  It will
  // return flat strings for small slices for efficiency reasons.
  if (String::cast(answer)->StringIsSlicedString() &&
      representation == kConsStringTag) {
    TryFlatten();
    // If the flatten succeeded we might as well make the sliced string point
    // to the flat string rather than the cons string.
    if (String::cast(ConsString::cast(this)->second())->length() == 0) {
      SlicedString::cast(answer)->set_buffer(ConsString::cast(this)->first());
    }
  }
  return answer;
}


void String::PrintOn(FILE* file) {
  int length = this->length();
  for (int i = 0; i < length; i++) {
    fprintf(file, "%c", Get(i));
  }
}


void Map::CreateBackPointers() {
  DescriptorArray* descriptors = instance_descriptors();
  for (DescriptorReader r(descriptors); !r.eos(); r.advance()) {
    if (r.type() == MAP_TRANSITION) {
      // Get target.
      Map* target = Map::cast(r.GetValue());
#ifdef DEBUG
      // Verify target.
      Object* source_prototype = prototype();
      Object* target_prototype = target->prototype();
      ASSERT(source_prototype->IsJSObject() ||
             source_prototype->IsMap() ||
             source_prototype->IsNull());
      ASSERT(target_prototype->IsJSObject() ||
             target_prototype->IsNull());
      ASSERT(source_prototype->IsMap() ||
          source_prototype == target_prototype);
#endif
      // Point target back to source.  set_prototype() will not let us set
      // the prototype to a map, as we do here.
      *RawField(target, kPrototypeOffset) = this;
    }
  }
}


void Map::ClearNonLiveTransitions(Object* real_prototype) {
  // Live DescriptorArray objects will be marked, so we must use
  // low-level accessors to get and modify their data.
  DescriptorArray* d = reinterpret_cast<DescriptorArray*>(
      *RawField(this, Map::kInstanceDescriptorsOffset));
  if (d == Heap::empty_descriptor_array()) return;
  Smi* NullDescriptorDetails =
    PropertyDetails(NONE, NULL_DESCRIPTOR).AsSmi();
  FixedArray* contents = reinterpret_cast<FixedArray*>(
      d->get(DescriptorArray::kContentArrayIndex));
  ASSERT(contents->length() >= 2);
  for (int i = 0; i < contents->length(); i += 2) {
    // If the pair (value, details) is a map transition,
    // check if the target is live.  If not, null the descriptor.
    // Also drop the back pointer for that map transition, so that this
    // map is not reached again by following a back pointer from a
    // non-live object.
    PropertyDetails details(Smi::cast(contents->get(i + 1)));
    if (details.type() == MAP_TRANSITION) {
      Map* target = reinterpret_cast<Map*>(contents->get(i));
      ASSERT(target->IsHeapObject());
      if (!target->IsMarked()) {
        ASSERT(target->IsMap());
        contents->set(i + 1, NullDescriptorDetails, SKIP_WRITE_BARRIER);
        contents->set(i, Heap::null_value(), SKIP_WRITE_BARRIER);
        ASSERT(target->prototype() == this ||
               target->prototype() == real_prototype);
        // Getter prototype() is read-only, set_prototype() has side effects.
        *RawField(target, Map::kPrototypeOffset) = real_prototype;
      }
    }
  }
}


void Map::MapIterateBody(ObjectVisitor* v) {
  // Assumes all Object* members are contiguously allocated!
  IteratePointers(v, kPrototypeOffset, kCodeCacheOffset + kPointerSize);
}


Object* JSFunction::SetInstancePrototype(Object* value) {
  ASSERT(value->IsJSObject());

  if (has_initial_map()) {
    initial_map()->set_prototype(value);
  } else {
    // Put the value in the initial map field until an initial map is
    // needed.  At that point, a new initial map is created and the
    // prototype is put into the initial map where it belongs.
    set_prototype_or_initial_map(value);
  }
  return value;
}



Object* JSFunction::SetPrototype(Object* value) {
  Object* construct_prototype = value;

  // If the value is not a JSObject, store the value in the map's
  // constructor field so it can be accessed.  Also, set the prototype
  // used for constructing objects to the original object prototype.
  // See ECMA-262 13.2.2.
  if (!value->IsJSObject()) {
    // Copy the map so this does not affect unrelated functions.
    // Remove map transitions because they point to maps with a
    // different prototype.
    Object* new_map = map()->CopyDropTransitions();
    if (new_map->IsFailure()) return new_map;
    set_map(Map::cast(new_map));
    map()->set_constructor(value);
    map()->set_non_instance_prototype(true);
    construct_prototype =
        Top::context()->global_context()->initial_object_prototype();
  } else {
    map()->set_non_instance_prototype(false);
  }

  return SetInstancePrototype(construct_prototype);
}


Object* JSFunction::SetInstanceClassName(String* name) {
  shared()->set_instance_class_name(name);
  return this;
}


Context* JSFunction::GlobalContextFromLiterals(FixedArray* literals) {
  return Context::cast(literals->get(JSFunction::kLiteralGlobalContextIndex));
}


void Oddball::OddballIterateBody(ObjectVisitor* v) {
  // Assumes all Object* members are contiguously allocated!
  IteratePointers(v, kToStringOffset, kToNumberOffset + kPointerSize);
}


Object* Oddball::Initialize(const char* to_string, Object* to_number) {
  Object* symbol = Heap::LookupAsciiSymbol(to_string);
  if (symbol->IsFailure()) return symbol;
  set_to_string(String::cast(symbol));
  set_to_number(to_number);
  return this;
}


bool SharedFunctionInfo::HasSourceCode() {
  return !script()->IsUndefined() &&
         !Script::cast(script())->source()->IsUndefined();
}


Object* SharedFunctionInfo::GetSourceCode() {
  HandleScope scope;
  if (script()->IsUndefined()) return Heap::undefined_value();
  Object* source = Script::cast(script())->source();
  if (source->IsUndefined()) return Heap::undefined_value();
  return *SubString(Handle<String>(String::cast(source)),
                    start_position(), end_position());
}


// Support function for printing the source code to a StringStream
// without any allocation in the heap.
void SharedFunctionInfo::SourceCodePrint(StringStream* accumulator,
                                         int max_length) {
  // For some native functions there is no source.
  if (script()->IsUndefined() ||
      Script::cast(script())->source()->IsUndefined()) {
    accumulator->Add("<No Source>");
    return;
  }

  // Get the slice of the source for this function.
  // Don't use String::cast because we don't want more assertion errors while
  // we are already creating a stack dump.
  String* script_source =
      reinterpret_cast<String*>(Script::cast(script())->source());

  if (!script_source->LooksValid()) {
    accumulator->Add("<Invalid Source>");
    return;
  }

  if (!is_toplevel()) {
    accumulator->Add("function ");
    Object* name = this->name();
    if (name->IsString() && String::cast(name)->length() > 0) {
      accumulator->PrintName(name);
    }
  }

  int len = end_position() - start_position();
  if (len > max_length) {
    accumulator->Put(script_source,
                     start_position(),
                     start_position() + max_length);
    accumulator->Add("...\n");
  } else {
    accumulator->Put(script_source, start_position(), end_position());
  }
}


void SharedFunctionInfo::SharedFunctionInfoIterateBody(ObjectVisitor* v) {
  IteratePointers(v, kNameOffset, kCodeOffset + kPointerSize);
  IteratePointers(v, kInstanceClassNameOffset, kScriptOffset + kPointerSize);
  IteratePointer(v, kDebugInfoOffset);
}


void ObjectVisitor::BeginCodeIteration(Code* code) {
  ASSERT(code->ic_flag() == Code::IC_TARGET_IS_OBJECT);
}


void ObjectVisitor::VisitCodeTarget(RelocInfo* rinfo) {
  ASSERT(RelocInfo::IsCodeTarget(rinfo->rmode()));
  VisitPointer(rinfo->target_object_address());
}


void ObjectVisitor::VisitDebugTarget(RelocInfo* rinfo) {
  ASSERT(RelocInfo::IsJSReturn(rinfo->rmode()) && rinfo->is_call_instruction());
  VisitPointer(rinfo->call_object_address());
}


// Convert relocatable targets from address to code object address. This is
// mainly IC call targets but for debugging straight-line code can be replaced
// with a call instruction which also has to be relocated.
void Code::ConvertICTargetsFromAddressToObject() {
  ASSERT(ic_flag() == IC_TARGET_IS_ADDRESS);

  for (RelocIterator it(this, RelocInfo::kCodeTargetMask);
       !it.done(); it.next()) {
    Address ic_addr = it.rinfo()->target_address();
    ASSERT(ic_addr != NULL);
    HeapObject* code = HeapObject::FromAddress(ic_addr - Code::kHeaderSize);
    ASSERT(code->IsHeapObject());
    it.rinfo()->set_target_object(code);
  }

  if (Debug::has_break_points()) {
    for (RelocIterator it(this, RelocInfo::ModeMask(RelocInfo::JS_RETURN));
         !it.done();
         it.next()) {
      if (it.rinfo()->is_call_instruction()) {
        Address addr = it.rinfo()->call_address();
        ASSERT(addr != NULL);
        HeapObject* code = HeapObject::FromAddress(addr - Code::kHeaderSize);
        ASSERT(code->IsHeapObject());
        it.rinfo()->set_call_object(code);
      }
    }
  }
  set_ic_flag(IC_TARGET_IS_OBJECT);
}


void Code::CodeIterateBody(ObjectVisitor* v) {
  v->BeginCodeIteration(this);

  int mode_mask = RelocInfo::kCodeTargetMask |
                  RelocInfo::ModeMask(RelocInfo::EMBEDDED_OBJECT) |
                  RelocInfo::ModeMask(RelocInfo::EXTERNAL_REFERENCE) |
                  RelocInfo::ModeMask(RelocInfo::JS_RETURN) |
                  RelocInfo::ModeMask(RelocInfo::RUNTIME_ENTRY);

  for (RelocIterator it(this, mode_mask); !it.done(); it.next()) {
    RelocInfo::Mode rmode = it.rinfo()->rmode();
    if (rmode == RelocInfo::EMBEDDED_OBJECT) {
      v->VisitPointer(it.rinfo()->target_object_address());
    } else if (RelocInfo::IsCodeTarget(rmode)) {
      v->VisitCodeTarget(it.rinfo());
    } else if (rmode == RelocInfo::EXTERNAL_REFERENCE) {
      v->VisitExternalReference(it.rinfo()->target_reference_address());
    } else if (Debug::has_break_points() &&
               RelocInfo::IsJSReturn(rmode) &&
               it.rinfo()->is_call_instruction()) {
      v->VisitDebugTarget(it.rinfo());
    } else if (rmode == RelocInfo::RUNTIME_ENTRY) {
      v->VisitRuntimeEntry(it.rinfo());
    }
  }

  ScopeInfo<>::IterateScopeInfo(this, v);

  v->EndCodeIteration(this);
}


void Code::ConvertICTargetsFromObjectToAddress() {
  ASSERT(ic_flag() == IC_TARGET_IS_OBJECT);

  for (RelocIterator it(this, RelocInfo::kCodeTargetMask);
       !it.done(); it.next()) {
    // We cannot use the safe cast (Code::cast) here, because we may be in
    // the middle of relocating old objects during GC and the map pointer in
    // the code object may be mangled
    Code* code = reinterpret_cast<Code*>(it.rinfo()->target_object());
    ASSERT((code != NULL) && code->IsHeapObject());
    it.rinfo()->set_target_address(code->instruction_start());
  }

  if (Debug::has_break_points()) {
    for (RelocIterator it(this, RelocInfo::ModeMask(RelocInfo::JS_RETURN));
         !it.done();
         it.next()) {
      if (it.rinfo()->is_call_instruction()) {
        Code* code = reinterpret_cast<Code*>(it.rinfo()->call_object());
        ASSERT((code != NULL) && code->IsHeapObject());
        it.rinfo()->set_call_address(code->instruction_start());
      }
    }
  }
  set_ic_flag(IC_TARGET_IS_ADDRESS);
}


void Code::Relocate(int delta) {
  for (RelocIterator it(this, RelocInfo::kApplyMask); !it.done(); it.next()) {
    it.rinfo()->apply(delta);
  }
  CPU::FlushICache(instruction_start(), instruction_size());
}


void Code::CopyFrom(const CodeDesc& desc) {
  // copy code
  memmove(instruction_start(), desc.buffer, desc.instr_size);

  // fill gap with zero bytes
  { byte* p = instruction_start() + desc.instr_size;
    byte* q = relocation_start();
    while (p < q) {
      *p++ = 0;
    }
  }

  // copy reloc info
  memmove(relocation_start(),
          desc.buffer + desc.buffer_size - desc.reloc_size,
          desc.reloc_size);

  // unbox handles and relocate
  int delta = instruction_start() - desc.buffer;
  int mode_mask = RelocInfo::kCodeTargetMask |
                  RelocInfo::ModeMask(RelocInfo::EMBEDDED_OBJECT) |
                  RelocInfo::kApplyMask;
  for (RelocIterator it(this, mode_mask); !it.done(); it.next()) {
    RelocInfo::Mode mode = it.rinfo()->rmode();
    if (mode == RelocInfo::EMBEDDED_OBJECT) {
      Object** p = reinterpret_cast<Object**>(it.rinfo()->target_object());
      it.rinfo()->set_target_object(*p);
    } else if (RelocInfo::IsCodeTarget(mode)) {
      // rewrite code handles in inline cache targets to direct
      // pointers to the first instruction in the code object
      Object** p = reinterpret_cast<Object**>(it.rinfo()->target_object());
      Code* code = Code::cast(*p);
      it.rinfo()->set_target_address(code->instruction_start());
    } else {
      it.rinfo()->apply(delta);
    }
  }
  CPU::FlushICache(instruction_start(), instruction_size());
}


// Locate the source position which is closest to the address in the code. This
// is using the source position information embedded in the relocation info.
// The position returned is relative to the beginning of the script where the
// source for this function is found.
int Code::SourcePosition(Address pc) {
  int distance = kMaxInt;
  int position = RelocInfo::kNoPosition;  // Initially no position found.
  // Run through all the relocation info to find the best matching source
  // position. All the code needs to be considered as the sequence of the
  // instructions in the code does not necessarily follow the same order as the
  // source.
  RelocIterator it(this, RelocInfo::kPositionMask);
  while (!it.done()) {
    // Only look at positions after the current pc.
    if (it.rinfo()->pc() < pc) {
      // Get position and distance.
      int dist = pc - it.rinfo()->pc();
      int pos = it.rinfo()->data();
      // If this position is closer than the current candidate or if it has the
      // same distance as the current candidate and the position is higher then
      // this position is the new candidate.
      if ((dist < distance) ||
          (dist == distance && pos > position)) {
        position = pos;
        distance = dist;
      }
    }
    it.next();
  }
  return position;
}


// Same as Code::SourcePosition above except it only looks for statement
// positions.
int Code::SourceStatementPosition(Address pc) {
  // First find the position as close as possible using all position
  // information.
  int position = SourcePosition(pc);
  // Now find the closest statement position before the position.
  int statement_position = 0;
  RelocIterator it(this, RelocInfo::kPositionMask);
  while (!it.done()) {
    if (RelocInfo::IsStatementPosition(it.rinfo()->rmode())) {
      int p = it.rinfo()->data();
      if (statement_position < p && p <= position) {
        statement_position = p;
      }
    }
    it.next();
  }
  return statement_position;
}


#ifdef ENABLE_DISASSEMBLER
// Identify kind of code.
const char* Code::Kind2String(Kind kind) {
  switch (kind) {
    case FUNCTION: return "FUNCTION";
    case STUB: return "STUB";
    case BUILTIN: return "BUILTIN";
    case LOAD_IC: return "LOAD_IC";
    case KEYED_LOAD_IC: return "KEYED_LOAD_IC";
    case STORE_IC: return "STORE_IC";
    case KEYED_STORE_IC: return "KEYED_STORE_IC";
    case CALL_IC: return "CALL_IC";
  }
  UNREACHABLE();
  return NULL;
}


const char* Code::ICState2String(InlineCacheState state) {
  switch (state) {
    case UNINITIALIZED: return "UNINITIALIZED";
    case PREMONOMORPHIC: return "PREMONOMORPHIC";
    case MONOMORPHIC: return "MONOMORPHIC";
    case MONOMORPHIC_PROTOTYPE_FAILURE: return "MONOMORPHIC_PROTOTYPE_FAILURE";
    case MEGAMORPHIC: return "MEGAMORPHIC";
    case DEBUG_BREAK: return "DEBUG_BREAK";
    case DEBUG_PREPARE_STEP_IN: return "DEBUG_PREPARE_STEP_IN";
  }
  UNREACHABLE();
  return NULL;
}


void Code::Disassemble() {
  PrintF("kind = %s", Kind2String(kind()));

  PrintF("\nInstructions (size = %d)\n", instruction_size());
  Disassembler::Decode(NULL, this);
  PrintF("\n");

  PrintF("RelocInfo (size = %d)\n", relocation_size());
  for (RelocIterator it(this); !it.done(); it.next())
    it.rinfo()->Print();
  PrintF("\n");
}
#endif  // ENABLE_DISASSEMBLER


void JSObject::SetFastElements(FixedArray* elems) {
#ifdef DEBUG
  // Check the provided array is filled with the_hole.
  uint32_t len = static_cast<uint32_t>(elems->length());
  for (uint32_t i = 0; i < len; i++) ASSERT(elems->get(i)->IsTheHole());
#endif
  WriteBarrierMode mode = elems->GetWriteBarrierMode();
  if (HasFastElements()) {
    FixedArray* old_elements = FixedArray::cast(elements());
    uint32_t old_length = static_cast<uint32_t>(old_elements->length());
    // Fill out the new array with this content and array holes.
    for (uint32_t i = 0; i < old_length; i++) {
      elems->set(i, old_elements->get(i), mode);
    }
  } else {
    Dictionary* dictionary = Dictionary::cast(elements());
    for (int i = 0; i < dictionary->Capacity(); i++) {
      Object* key = dictionary->KeyAt(i);
      if (key->IsNumber()) {
        uint32_t entry = static_cast<uint32_t>(key->Number());
        elems->set(entry, dictionary->ValueAt(i), mode);
      }
    }
  }
  set_elements(elems);
}


Object* JSObject::SetSlowElements(Object* len) {
  uint32_t new_length = static_cast<uint32_t>(len->Number());

  if (!HasFastElements()) {
    if (IsJSArray()) {
      uint32_t old_length =
          static_cast<uint32_t>(JSArray::cast(this)->length()->Number());
      element_dictionary()->RemoveNumberEntries(new_length, old_length),
      JSArray::cast(this)->set_length(len);
    }
    return this;
  }

  // Make sure we never try to shrink dense arrays into sparse arrays.
  ASSERT(static_cast<uint32_t>(FixedArray::cast(elements())->length()) <=
                               new_length);
  Object* obj = NormalizeElements();
  if (obj->IsFailure()) return obj;

  // Update length for JSArrays.
  if (IsJSArray()) JSArray::cast(this)->set_length(len);
  return this;
}


Object* JSArray::Initialize(int capacity) {
  ASSERT(capacity >= 0);
  set_length(Smi::FromInt(0), SKIP_WRITE_BARRIER);
  FixedArray* new_elements;
  if (capacity == 0) {
    new_elements = Heap::empty_fixed_array();
  } else {
    Object* obj = Heap::AllocateFixedArrayWithHoles(capacity);
    if (obj->IsFailure()) return obj;
    new_elements = FixedArray::cast(obj);
  }
  set_elements(new_elements);
  return this;
}


// Computes the new capacity when expanding the elements of a JSObject.
static int NewElementsCapacity(int old_capacity) {
  // (old_capacity + 50%) + 16
  return old_capacity + (old_capacity >> 1) + 16;
}


static Object* ArrayLengthRangeError() {
  HandleScope scope;
  return Top::Throw(*Factory::NewRangeError("invalid_array_length",
                                            HandleVector<Object>(NULL, 0)));
}


Object* JSObject::SetElementsLength(Object* len) {
  Object* smi_length = len->ToSmi();
  if (smi_length->IsSmi()) {
    int value = Smi::cast(smi_length)->value();
    if (value < 0) return ArrayLengthRangeError();
    if (HasFastElements()) {
      int old_capacity = FixedArray::cast(elements())->length();
      if (value <= old_capacity) {
        if (IsJSArray()) {
          int old_length = FastD2I(JSArray::cast(this)->length()->Number());
          // NOTE: We may be able to optimize this by removing the
          // last part of the elements backing storage array and
          // setting the capacity to the new size.
          for (int i = value; i < old_length; i++) {
            FixedArray::cast(elements())->set_the_hole(i);
          }
          JSArray::cast(this)->set_length(smi_length, SKIP_WRITE_BARRIER);
        }
        return this;
      }
      int min = NewElementsCapacity(old_capacity);
      int new_capacity = value > min ? value : min;
      if (new_capacity <= kMaxFastElementsLength ||
          !ShouldConvertToSlowElements(new_capacity)) {
        Object* obj = Heap::AllocateFixedArrayWithHoles(new_capacity);
        if (obj->IsFailure()) return obj;
        if (IsJSArray()) JSArray::cast(this)->set_length(smi_length,
                                                         SKIP_WRITE_BARRIER);
        SetFastElements(FixedArray::cast(obj));
        return this;
      }
    } else {
      if (IsJSArray()) {
        if (value == 0) {
          // If the length of a slow array is reset to zero, we clear
          // the array and flush backing storage. This has the added
          // benefit that the array returns to fast mode.
          initialize_elements();
        } else {
          // Remove deleted elements.
          uint32_t old_length =
              static_cast<uint32_t>(JSArray::cast(this)->length()->Number());
          element_dictionary()->RemoveNumberEntries(value, old_length);
        }
        JSArray::cast(this)->set_length(smi_length, SKIP_WRITE_BARRIER);
      }
      return this;
    }
  }

  // General slow case.
  if (len->IsNumber()) {
    uint32_t length;
    if (Array::IndexFromObject(len, &length)) {
      return SetSlowElements(len);
    } else {
      return ArrayLengthRangeError();
    }
  }

  // len is not a number so make the array size one and
  // set only element to len.
  Object* obj = Heap::AllocateFixedArray(1);
  if (obj->IsFailure()) return obj;
  FixedArray::cast(obj)->set(0, len);
  if (IsJSArray()) JSArray::cast(this)->set_length(Smi::FromInt(1),
                                                   SKIP_WRITE_BARRIER);
  set_elements(FixedArray::cast(obj));
  return this;
}


bool JSObject::HasElementPostInterceptor(JSObject* receiver, uint32_t index) {
  if (HasFastElements()) {
    uint32_t length = IsJSArray() ?
        static_cast<uint32_t>(
            Smi::cast(JSArray::cast(this)->length())->value()) :
        static_cast<uint32_t>(FixedArray::cast(elements())->length());
    if ((index < length) &&
        !FixedArray::cast(elements())->get(index)->IsTheHole()) {
      return true;
    }
  } else {
    if (element_dictionary()->FindNumberEntry(index) != -1) return true;
  }

  // Handle [] on String objects.
  if (this->IsStringObjectWithCharacterAt(index)) return true;

  Object* pt = GetPrototype();
  if (pt == Heap::null_value()) return false;
  return JSObject::cast(pt)->HasElementWithReceiver(receiver, index);
}


bool JSObject::HasElementWithInterceptor(JSObject* receiver, uint32_t index) {
  // Make sure that the top context does not change when doing
  // callbacks or interceptor calls.
  AssertNoContextChange ncc;
  HandleScope scope;
  Handle<InterceptorInfo> interceptor(GetIndexedInterceptor());
  Handle<JSObject> receiver_handle(receiver);
  Handle<JSObject> holder_handle(this);
  Handle<Object> data_handle(interceptor->data());
  v8::AccessorInfo info(v8::Utils::ToLocal(receiver_handle),
                        v8::Utils::ToLocal(data_handle),
                        v8::Utils::ToLocal(holder_handle));
  if (!interceptor->query()->IsUndefined()) {
    v8::IndexedPropertyQuery query =
        v8::ToCData<v8::IndexedPropertyQuery>(interceptor->query());
    LOG(ApiIndexedPropertyAccess("interceptor-indexed-has", this, index));
    v8::Handle<v8::Boolean> result;
    {
      // Leaving JavaScript.
      VMState state(OTHER);
      result = query(index, info);
    }
    if (!result.IsEmpty()) return result->IsTrue();
  } else if (!interceptor->getter()->IsUndefined()) {
    v8::IndexedPropertyGetter getter =
        v8::ToCData<v8::IndexedPropertyGetter>(interceptor->getter());
    LOG(ApiIndexedPropertyAccess("interceptor-indexed-has-get", this, index));
    v8::Handle<v8::Value> result;
    {
      // Leaving JavaScript.
      VMState state(OTHER);
      result = getter(index, info);
    }
    if (!result.IsEmpty()) return !result->IsUndefined();
  }
  return holder_handle->HasElementPostInterceptor(*receiver_handle, index);
}


bool JSObject::HasLocalElement(uint32_t index) {
  // Check access rights if needed.
  if (IsAccessCheckNeeded() &&
      !Top::MayIndexedAccess(this, index, v8::ACCESS_HAS)) {
    Top::ReportFailedAccessCheck(this, v8::ACCESS_HAS);
    return false;
  }

  // Check for lookup interceptor
  if (HasIndexedInterceptor()) {
    return HasElementWithInterceptor(this, index);
  }

  // Handle [] on String objects.
  if (this->IsStringObjectWithCharacterAt(index)) return true;

  if (HasFastElements()) {
    uint32_t length = IsJSArray() ?
        static_cast<uint32_t>(
            Smi::cast(JSArray::cast(this)->length())->value()) :
        static_cast<uint32_t>(FixedArray::cast(elements())->length());
    return (index < length) &&
           !FixedArray::cast(elements())->get(index)->IsTheHole();
  } else {
    return element_dictionary()->FindNumberEntry(index) != -1;
  }
}


bool JSObject::HasElementWithReceiver(JSObject* receiver, uint32_t index) {
  // Check access rights if needed.
  if (IsAccessCheckNeeded() &&
      !Top::MayIndexedAccess(this, index, v8::ACCESS_HAS)) {
    Top::ReportFailedAccessCheck(this, v8::ACCESS_HAS);
    return false;
  }

  // Check for lookup interceptor
  if (HasIndexedInterceptor()) {
    return HasElementWithInterceptor(receiver, index);
  }

  if (HasFastElements()) {
    uint32_t length = IsJSArray() ?
        static_cast<uint32_t>(
            Smi::cast(JSArray::cast(this)->length())->value()) :
        static_cast<uint32_t>(FixedArray::cast(elements())->length());
    if ((index < length) &&
        !FixedArray::cast(elements())->get(index)->IsTheHole()) return true;
  } else {
    if (element_dictionary()->FindNumberEntry(index) != -1) return true;
  }

  // Handle [] on String objects.
  if (this->IsStringObjectWithCharacterAt(index)) return true;

  Object* pt = GetPrototype();
  if (pt == Heap::null_value()) return false;
  return JSObject::cast(pt)->HasElementWithReceiver(receiver, index);
}


Object* JSObject::SetElementPostInterceptor(uint32_t index, Object* value) {
  if (HasFastElements()) return SetFastElement(index, value);

  // Dictionary case.
  ASSERT(!HasFastElements());

  FixedArray* elms = FixedArray::cast(elements());
  Object* result = Dictionary::cast(elms)->AtNumberPut(index, value);
  if (result->IsFailure()) return result;
  if (elms != FixedArray::cast(result)) {
    set_elements(FixedArray::cast(result));
  }

  if (IsJSArray()) {
    return JSArray::cast(this)->JSArrayUpdateLengthFromIndex(index, value);
  }

  return value;
}


Object* JSObject::SetElementWithInterceptor(uint32_t index, Object* value) {
  // Make sure that the top context does not change when doing
  // callbacks or interceptor calls.
  AssertNoContextChange ncc;
  HandleScope scope;
  Handle<InterceptorInfo> interceptor(GetIndexedInterceptor());
  Handle<JSObject> this_handle(this);
  Handle<Object> value_handle(value);
  if (!interceptor->setter()->IsUndefined()) {
    v8::IndexedPropertySetter setter =
        v8::ToCData<v8::IndexedPropertySetter>(interceptor->setter());
    Handle<Object> data_handle(interceptor->data());
    LOG(ApiIndexedPropertyAccess("interceptor-indexed-set", this, index));
    v8::AccessorInfo info(v8::Utils::ToLocal(this_handle),
                          v8::Utils::ToLocal(data_handle),
                          v8::Utils::ToLocal(this_handle));
    v8::Handle<v8::Value> result;
    {
      // Leaving JavaScript.
      VMState state(OTHER);
      result = setter(index, v8::Utils::ToLocal(value_handle), info);
    }
    RETURN_IF_SCHEDULED_EXCEPTION();
    if (!result.IsEmpty()) return *value_handle;
  }
  Object* raw_result =
      this_handle->SetElementPostInterceptor(index, *value_handle);
  RETURN_IF_SCHEDULED_EXCEPTION();
  return raw_result;
}


// Adding n elements in fast case is O(n*n).
// Note: revisit design to have dual undefined values to capture absent
// elements.
Object* JSObject::SetFastElement(uint32_t index, Object* value) {
  ASSERT(HasFastElements());

  FixedArray* elms = FixedArray::cast(elements());
  uint32_t elms_length = static_cast<uint32_t>(elms->length());

  // Check whether there is extra space in fixed array..
  if (index < elms_length) {
    elms->set(index, value);
    if (IsJSArray()) {
      // Update the length of the array if needed.
      uint32_t array_length = 0;
      CHECK(Array::IndexFromObject(JSArray::cast(this)->length(),
                                   &array_length));
      if (index >= array_length) {
        JSArray::cast(this)->set_length(Smi::FromInt(index + 1),
                                        SKIP_WRITE_BARRIER);
      }
    }
    return value;
  }

  // Allow gap in fast case.
  if ((index - elms_length) < kMaxGap) {
    // Try allocating extra space.
    int new_capacity = NewElementsCapacity(index+1);
    if (new_capacity <= kMaxFastElementsLength ||
        !ShouldConvertToSlowElements(new_capacity)) {
      ASSERT(static_cast<uint32_t>(new_capacity) > index);
      Object* obj = Heap::AllocateFixedArrayWithHoles(new_capacity);
      if (obj->IsFailure()) return obj;
      SetFastElements(FixedArray::cast(obj));
      if (IsJSArray()) JSArray::cast(this)->set_length(Smi::FromInt(index + 1),
                                                       SKIP_WRITE_BARRIER);
      FixedArray::cast(elements())->set(index, value);
      return value;
    }
  }

  // Otherwise default to slow case.
  Object* obj = NormalizeElements();
  if (obj->IsFailure()) return obj;
  ASSERT(!HasFastElements());
  return SetElement(index, value);
}

Object* JSObject::SetElement(uint32_t index, Object* value) {
  // Check access rights if needed.
  if (IsAccessCheckNeeded() &&
      !Top::MayIndexedAccess(this, index, v8::ACCESS_SET)) {
    Top::ReportFailedAccessCheck(this, v8::ACCESS_SET);
    return value;
  }

  // Check for lookup interceptor
  if (HasIndexedInterceptor()) {
    return SetElementWithInterceptor(index, value);
  }

  // Fast case.
  if (HasFastElements()) return SetFastElement(index, value);

  // Dictionary case.
  ASSERT(!HasFastElements());

  // Insert element in the dictionary.
  FixedArray* elms = FixedArray::cast(elements());
  Dictionary* dictionary = Dictionary::cast(elms);
  Object* result = dictionary->AtNumberPut(index, value);
  if (result->IsFailure()) return result;
  if (elms != FixedArray::cast(result)) {
    set_elements(FixedArray::cast(result));
  }

  // Update the array length if this JSObject is an array.
  if (IsJSArray()) {
    JSArray* array = JSArray::cast(this);
    Object* return_value = array->JSArrayUpdateLengthFromIndex(index, value);
    if (return_value->IsFailure()) return return_value;
  }

  // Attempt to put this object back in fast case.
  if (ShouldConvertToFastElements()) {
    uint32_t new_length = 0;
    if (IsJSArray()) {
      CHECK(Array::IndexFromObject(JSArray::cast(this)->length(), &new_length));
    } else {
      new_length = Dictionary::cast(elements())->max_number_key() + 1;
    }
    Object* obj = Heap::AllocateFixedArrayWithHoles(new_length);
    if (obj->IsFailure()) return obj;
    SetFastElements(FixedArray::cast(obj));
#ifdef DEBUG
    if (FLAG_trace_normalization) {
      PrintF("Object elements are fast case again:\n");
      Print();
    }
#endif
  }

  return value;
}


Object* JSArray::JSArrayUpdateLengthFromIndex(uint32_t index, Object* value) {
  uint32_t old_len = 0;
  CHECK(Array::IndexFromObject(length(), &old_len));
  // Check to see if we need to update the length. For now, we make
  // sure that the length stays within 32-bits (unsigned).
  if (index >= old_len && index != 0xffffffff) {
    Object* len =
        Heap::NumberFromDouble(static_cast<double>(index) + 1);
    if (len->IsFailure()) return len;
    set_length(len);
  }
  return value;
}


Object* JSObject::GetElementPostInterceptor(JSObject* receiver,
                                            uint32_t index) {
  // Get element works for both JSObject and JSArray since
  // JSArray::length cannot change.
  if (HasFastElements()) {
    FixedArray* elms = FixedArray::cast(elements());
    if (index < static_cast<uint32_t>(elms->length())) {
      Object* value = elms->get(index);
      if (!value->IsTheHole()) return value;
    }
  } else {
    Dictionary* dictionary = element_dictionary();
    int entry = dictionary->FindNumberEntry(index);
    if (entry != -1) {
      return dictionary->ValueAt(entry);
    }
  }

  // Continue searching via the prototype chain.
  Object* pt = GetPrototype();
  if (pt == Heap::null_value()) return Heap::undefined_value();
  return pt->GetElementWithReceiver(receiver, index);
}


Object* JSObject::GetElementWithInterceptor(JSObject* receiver,
                                            uint32_t index) {
  // Make sure that the top context does not change when doing
  // callbacks or interceptor calls.
  AssertNoContextChange ncc;
  HandleScope scope;
  Handle<InterceptorInfo> interceptor(GetIndexedInterceptor());
  Handle<JSObject> this_handle(receiver);
  Handle<JSObject> holder_handle(this);

  if (!interceptor->getter()->IsUndefined()) {
    Handle<Object> data_handle(interceptor->data());
    v8::IndexedPropertyGetter getter =
        v8::ToCData<v8::IndexedPropertyGetter>(interceptor->getter());
    LOG(ApiIndexedPropertyAccess("interceptor-indexed-get", this, index));
    v8::AccessorInfo info(v8::Utils::ToLocal(this_handle),
                          v8::Utils::ToLocal(data_handle),
                          v8::Utils::ToLocal(holder_handle));
    v8::Handle<v8::Value> result;
    {
      // Leaving JavaScript.
      VMState state(OTHER);
      result = getter(index, info);
    }
    RETURN_IF_SCHEDULED_EXCEPTION();
    if (!result.IsEmpty()) return *v8::Utils::OpenHandle(*result);
  }

  Object* raw_result =
      holder_handle->GetElementPostInterceptor(*this_handle, index);
  RETURN_IF_SCHEDULED_EXCEPTION();
  return raw_result;
}


Object* JSObject::GetElementWithReceiver(JSObject* receiver, uint32_t index) {
  // Check access rights if needed.
  if (IsAccessCheckNeeded() &&
      !Top::MayIndexedAccess(this, index, v8::ACCESS_GET)) {
    Top::ReportFailedAccessCheck(this, v8::ACCESS_GET);
    return Heap::undefined_value();
  }

  if (HasIndexedInterceptor()) {
    return GetElementWithInterceptor(receiver, index);
  }

  // Get element works for both JSObject and JSArray since
  // JSArray::length cannot change.
  if (HasFastElements()) {
    FixedArray* elms = FixedArray::cast(elements());
    if (index < static_cast<uint32_t>(elms->length())) {
      Object* value = elms->get(index);
      if (!value->IsTheHole()) return value;
    }
  } else {
    Dictionary* dictionary = element_dictionary();
    int entry = dictionary->FindNumberEntry(index);
    if (entry != -1) {
      return dictionary->ValueAt(entry);
    }
  }

  Object* pt = GetPrototype();
  if (pt == Heap::null_value()) return Heap::undefined_value();
  return pt->GetElementWithReceiver(receiver, index);
}


bool JSObject::HasDenseElements() {
  int capacity = 0;
  int number_of_elements = 0;

  if (HasFastElements()) {
    FixedArray* elms = FixedArray::cast(elements());
    capacity = elms->length();
    for (int i = 0; i < capacity; i++) {
      if (!elms->get(i)->IsTheHole()) number_of_elements++;
    }
  } else {
    Dictionary* dictionary = Dictionary::cast(elements());
    capacity = dictionary->Capacity();
    number_of_elements = dictionary->NumberOfElements();
  }

  if (capacity == 0) return true;
  return (number_of_elements > (capacity / 2));
}


bool JSObject::ShouldConvertToSlowElements(int new_capacity) {
  ASSERT(HasFastElements());
  // Keep the array in fast case if the current backing storage is
  // almost filled and if the new capacity is no more than twice the
  // old capacity.
  int elements_length = FixedArray::cast(elements())->length();
  return !HasDenseElements() || ((new_capacity / 2) > elements_length);
}


bool JSObject::ShouldConvertToFastElements() {
  ASSERT(!HasFastElements());
  Dictionary* dictionary = Dictionary::cast(elements());
  // If the elements are sparse, we should not go back to fast case.
  if (!HasDenseElements()) return false;
  // If an element has been added at a very high index in the elements
  // dictionary, we cannot go back to fast case.
  if (dictionary->requires_slow_elements()) return false;
  // An object requiring access checks is never allowed to have fast
  // elements.  If it had fast elements we would skip security checks.
  if (IsAccessCheckNeeded()) return false;
  // If the dictionary backing storage takes up roughly half as much
  // space as a fast-case backing storage would the array should have
  // fast elements.
  uint32_t length = 0;
  if (IsJSArray()) {
    CHECK(Array::IndexFromObject(JSArray::cast(this)->length(), &length));
  } else {
    length = dictionary->max_number_key();
  }
  return static_cast<uint32_t>(dictionary->Capacity()) >=
      (length / (2 * Dictionary::kElementSize));
}


Object* Dictionary::RemoveHoles() {
  int capacity = Capacity();
  Object* obj = Allocate(NumberOfElements());
  if (obj->IsFailure()) return obj;
  Dictionary* dict = Dictionary::cast(obj);
  uint32_t pos = 0;
  for (int i = 0; i < capacity; i++) {
    Object* k = KeyAt(i);
    if (IsKey(k)) {
      dict->AddNumberEntry(pos++, ValueAt(i), DetailsAt(i));
    }
  }
  return dict;
}


void Dictionary::CopyValuesTo(FixedArray* elements) {
  int pos = 0;
  int capacity = Capacity();
  for (int i = 0; i < capacity; i++) {
    Object* k = KeyAt(i);
    if (IsKey(k)) elements->set(pos++, ValueAt(i));
  }
  ASSERT(pos == elements->length());
}


Object* JSArray::RemoveHoles() {
  if (HasFastElements()) {
    int len = Smi::cast(length())->value();
    int pos = 0;
    FixedArray* elms = FixedArray::cast(elements());
    for (int index = 0; index < len; index++) {
      Object* e = elms->get(index);
      if (!e->IsTheHole()) {
        if (index != pos) elms->set(pos, e);
        pos++;
      }
    }
    set_length(Smi::FromInt(pos), SKIP_WRITE_BARRIER);
    for (int index = pos; index < len; index++) {
      elms->set_the_hole(index);
    }
    return this;
  }

  // Compact the sparse array if possible.
  Dictionary* dict = element_dictionary();
  int length = dict->NumberOfElements();

  // Try to make this a fast array again.
  if (length <= kMaxFastElementsLength) {
    Object* obj = Heap::AllocateFixedArray(length);
    if (obj->IsFailure()) return obj;
    dict->CopyValuesTo(FixedArray::cast(obj));
    set_length(Smi::FromInt(length), SKIP_WRITE_BARRIER);
    set_elements(FixedArray::cast(obj));
    return this;
  }

  // Make another dictionary with smaller indices.
  Object* obj = dict->RemoveHoles();
  if (obj->IsFailure()) return obj;
  set_length(Smi::FromInt(length), SKIP_WRITE_BARRIER);
  set_elements(Dictionary::cast(obj));
  return this;
}


InterceptorInfo* JSObject::GetNamedInterceptor() {
  ASSERT(map()->has_named_interceptor());
  JSFunction* constructor = JSFunction::cast(map()->constructor());
  Object* template_info = constructor->shared()->function_data();
  Object* result =
      FunctionTemplateInfo::cast(template_info)->named_property_handler();
  return InterceptorInfo::cast(result);
}


InterceptorInfo* JSObject::GetIndexedInterceptor() {
  ASSERT(map()->has_indexed_interceptor());
  JSFunction* constructor = JSFunction::cast(map()->constructor());
  Object* template_info = constructor->shared()->function_data();
  Object* result =
      FunctionTemplateInfo::cast(template_info)->indexed_property_handler();
  return InterceptorInfo::cast(result);
}


Object* JSObject::GetPropertyPostInterceptor(JSObject* receiver,
                                             String* name,
                                             PropertyAttributes* attributes) {
  // Check local property in holder, ignore interceptor.
  LookupResult result;
  LocalLookupRealNamedProperty(name, &result);
  if (result.IsValid()) return GetProperty(receiver, &result, name, attributes);
  // Continue searching via the prototype chain.
  Object* pt = GetPrototype();
  *attributes = ABSENT;
  if (pt == Heap::null_value()) return Heap::undefined_value();
  return pt->GetPropertyWithReceiver(receiver, name, attributes);
}


Object* JSObject::GetPropertyWithInterceptor(JSObject* receiver,
                                             String* name,
                                             PropertyAttributes* attributes) {
  HandleScope scope;
  Handle<InterceptorInfo> interceptor(GetNamedInterceptor());
  Handle<JSObject> receiver_handle(receiver);
  Handle<JSObject> holder_handle(this);
  Handle<String> name_handle(name);
  Handle<Object> data_handle(interceptor->data());

  if (!interceptor->getter()->IsUndefined()) {
    v8::NamedPropertyGetter getter =
        v8::ToCData<v8::NamedPropertyGetter>(interceptor->getter());
    LOG(ApiNamedPropertyAccess("interceptor-named-get", *holder_handle, name));
    v8::AccessorInfo info(v8::Utils::ToLocal(receiver_handle),
                          v8::Utils::ToLocal(data_handle),
                          v8::Utils::ToLocal(holder_handle));
    v8::Handle<v8::Value> result;
    {
      // Leaving JavaScript.
      VMState state(OTHER);
      result = getter(v8::Utils::ToLocal(name_handle), info);
    }
    RETURN_IF_SCHEDULED_EXCEPTION();
    if (!result.IsEmpty()) {
      *attributes = NONE;
      return *v8::Utils::OpenHandle(*result);
    }
  }

  Object* raw_result = holder_handle->GetPropertyPostInterceptor(
      *receiver_handle,
      *name_handle,
      attributes);
  RETURN_IF_SCHEDULED_EXCEPTION();
  return raw_result;
}


bool JSObject::HasRealNamedProperty(String* key) {
  // Check access rights if needed.
  if (IsAccessCheckNeeded() &&
      !Top::MayNamedAccess(this, key, v8::ACCESS_HAS)) {
    Top::ReportFailedAccessCheck(this, v8::ACCESS_HAS);
    return false;
  }

  LookupResult result;
  LocalLookupRealNamedProperty(key, &result);
  if (result.IsValid()) {
    switch (result.type()) {
      case NORMAL:    // fall through.
      case FIELD:     // fall through.
      case CALLBACKS:  // fall through.
      case CONSTANT_FUNCTION:
        return true;
      case INTERCEPTOR:
      case MAP_TRANSITION:
      case CONSTANT_TRANSITION:
      case NULL_DESCRIPTOR:
        return false;
      default:
        UNREACHABLE();
    }
  }

  return false;
}


bool JSObject::HasRealElementProperty(uint32_t index) {
  // Check access rights if needed.
  if (IsAccessCheckNeeded() &&
      !Top::MayIndexedAccess(this, index, v8::ACCESS_HAS)) {
    Top::ReportFailedAccessCheck(this, v8::ACCESS_HAS);
    return false;
  }

  // Handle [] on String objects.
  if (this->IsStringObjectWithCharacterAt(index)) return true;

  if (HasFastElements()) {
    uint32_t length = IsJSArray() ?
        static_cast<uint32_t>(
            Smi::cast(JSArray::cast(this)->length())->value()) :
        static_cast<uint32_t>(FixedArray::cast(elements())->length());
    return (index < length) &&
        !FixedArray::cast(elements())->get(index)->IsTheHole();
  }
  return element_dictionary()->FindNumberEntry(index) != -1;
}


bool JSObject::HasRealNamedCallbackProperty(String* key) {
  // Check access rights if needed.
  if (IsAccessCheckNeeded() &&
      !Top::MayNamedAccess(this, key, v8::ACCESS_HAS)) {
    Top::ReportFailedAccessCheck(this, v8::ACCESS_HAS);
    return false;
  }

  LookupResult result;
  LocalLookupRealNamedProperty(key, &result);
  return result.IsValid() && (result.type() == CALLBACKS);
}


int JSObject::NumberOfLocalProperties(PropertyAttributes filter) {
  if (HasFastProperties()) {
    int result = 0;
    for (DescriptorReader r(map()->instance_descriptors());
         !r.eos();
         r.advance()) {
      PropertyDetails details = r.GetDetails();
      if (!details.IsTransition() && (details.attributes() & filter) == 0) {
        result++;
      }
    }
    return result;
  } else {
    return property_dictionary()->NumberOfElementsFilterAttributes(filter);
  }
}


int JSObject::NumberOfEnumProperties() {
  return NumberOfLocalProperties(static_cast<PropertyAttributes>(DONT_ENUM));
}


void FixedArray::Swap(int i, int j) {
  Object* temp = get(i);
  set(i, get(j));
  set(j, temp);
}


static void InsertionSortPairs(FixedArray* content, FixedArray* smis) {
  int len = smis->length();
  for (int i = 1; i < len; i++) {
    int j = i;
    while (j > 0 &&
           Smi::cast(smis->get(j-1))->value() >
               Smi::cast(smis->get(j))->value()) {
      smis->Swap(j-1, j);
      content->Swap(j-1, j);
      j--;
    }
  }
}


void HeapSortPairs(FixedArray* content, FixedArray* smis) {
  // In-place heap sort.
  ASSERT(content->length() == smis->length());
  int len = smis->length();

  // Bottom-up max-heap construction.
  for (int i = 1; i < len; ++i) {
    int child_index = i;
    while (child_index > 0) {
      int parent_index = ((child_index + 1) >> 1) - 1;
      int parent_value = Smi::cast(smis->get(parent_index))->value();
      int child_value = Smi::cast(smis->get(child_index))->value();
      if (parent_value < child_value) {
        content->Swap(parent_index, child_index);
        smis->Swap(parent_index, child_index);
      } else {
        break;
      }
      child_index = parent_index;
    }
  }

  // Extract elements and create sorted array.
  for (int i = len - 1; i > 0; --i) {
    // Put max element at the back of the array.
    content->Swap(0, i);
    smis->Swap(0, i);
    // Sift down the new top element.
    int parent_index = 0;
    while (true) {
      int child_index = ((parent_index + 1) << 1) - 1;
      if (child_index >= i) break;
      uint32_t child1_value = Smi::cast(smis->get(child_index))->value();
      uint32_t child2_value = Smi::cast(smis->get(child_index + 1))->value();
      uint32_t parent_value = Smi::cast(smis->get(parent_index))->value();
      if (child_index + 1 >= i || child1_value > child2_value) {
        if (parent_value > child1_value) break;
        content->Swap(parent_index, child_index);
        smis->Swap(parent_index, child_index);
        parent_index = child_index;
      } else {
        if (parent_value > child2_value) break;
        content->Swap(parent_index, child_index + 1);
        smis->Swap(parent_index, child_index + 1);
        parent_index = child_index + 1;
      }
    }
  }
}


// Sort this array and the smis as pairs wrt. the (distinct) smis.
void FixedArray::SortPairs(FixedArray* smis) {
  ASSERT(this->length() == smis->length());
  int len = smis->length();
  // For small arrays, simply use insertion sort.
  if (len <= 10) {
    InsertionSortPairs(this, smis);
    return;
  }
  // Check the range of indices.
  int min_index = Smi::cast(smis->get(0))->value();
  int max_index = min_index;
  int i;
  for (i = 1; i < len; i++) {
    if (Smi::cast(smis->get(i))->value() < min_index) {
      min_index = Smi::cast(smis->get(i))->value();
    } else if (Smi::cast(smis->get(i))->value() > max_index) {
      max_index = Smi::cast(smis->get(i))->value();
    }
  }
  if (max_index - min_index + 1 == len) {
    // Indices form a contiguous range, unless there are duplicates.
    // Do an in-place linear time sort assuming distinct smis, but
    // avoid hanging in case they are not.
    for (i = 0; i < len; i++) {
      int p;
      int j = 0;
      // While the current element at i is not at its correct position p,
      // swap the elements at these two positions.
      while ((p = Smi::cast(smis->get(i))->value() - min_index) != i &&
             j++ < len) {
        this->Swap(i, p);
        smis->Swap(i, p);
      }
    }
  } else {
    HeapSortPairs(this, smis);
    return;
  }
}


// Fill in the names of local properties into the supplied storage. The main
// purpose of this function is to provide reflection information for the object
// mirrors.
void JSObject::GetLocalPropertyNames(FixedArray* storage) {
  ASSERT(storage->length() ==
         NumberOfLocalProperties(static_cast<PropertyAttributes>(NONE)));
  int index = 0;
  if (HasFastProperties()) {
    for (DescriptorReader r(map()->instance_descriptors());
         !r.eos();
         r.advance()) {
      if (!r.IsTransition()) {
        storage->set(index++, r.GetKey());
      }
    }
    ASSERT(storage->length() == index);
  } else {
    property_dictionary()->CopyKeysTo(storage);
  }
}


int JSObject::NumberOfLocalElements(PropertyAttributes filter) {
  return GetLocalElementKeys(NULL, filter);
}


int JSObject::NumberOfEnumElements() {
  return NumberOfLocalElements(static_cast<PropertyAttributes>(DONT_ENUM));
}


int JSObject::GetLocalElementKeys(FixedArray* storage,
                                  PropertyAttributes filter) {
  int counter = 0;
  if (HasFastElements()) {
    int length = IsJSArray()
        ? Smi::cast(JSArray::cast(this)->length())->value()
        : FixedArray::cast(elements())->length();
    for (int i = 0; i < length; i++) {
      if (!FixedArray::cast(elements())->get(i)->IsTheHole()) {
        if (storage) {
          storage->set(counter, Smi::FromInt(i), SKIP_WRITE_BARRIER);
        }
        counter++;
      }
    }
    ASSERT(!storage || storage->length() >= counter);
  } else {
    if (storage) {
      element_dictionary()->CopyKeysTo(storage, filter);
    }
    counter = element_dictionary()->NumberOfElementsFilterAttributes(filter);
  }

  if (this->IsJSValue()) {
    Object* val = JSValue::cast(this)->value();
    if (val->IsString()) {
      String* str = String::cast(val);
      if (storage) {
        for (int i = 0; i < str->length(); i++) {
          storage->set(counter + i, Smi::FromInt(i), SKIP_WRITE_BARRIER);
        }
      }
      counter += str->length();
    }
  }
  ASSERT(!storage || storage->length() == counter);
  return counter;
}


int JSObject::GetEnumElementKeys(FixedArray* storage) {
  return GetLocalElementKeys(storage,
                             static_cast<PropertyAttributes>(DONT_ENUM));
}


// The NumberKey uses carries the uint32_t as key.
// This avoids allocation in HasProperty.
class NumberKey : public HashTableKey {
 public:
  explicit NumberKey(uint32_t number) : number_(number) { }

 private:
  bool IsMatch(Object* number) {
    return number_ == ToUint32(number);
  }

  // Thomas Wang, Integer Hash Functions.
  // http://www.concentric.net/~Ttwang/tech/inthash.htm
  static uint32_t ComputeHash(uint32_t key) {
    uint32_t hash = key;
    hash = ~hash + (hash << 15);  // hash = (hash << 15) - hash - 1;
    hash = hash ^ (hash >> 12);
    hash = hash + (hash << 2);
    hash = hash ^ (hash >> 4);
    hash = hash * 2057;  // hash = (hash + (hash << 3)) + (hash << 11);
    hash = hash ^ (hash >> 16);
    return hash;
  }

  uint32_t Hash() { return ComputeHash(number_); }

  HashFunction GetHashFunction() { return NumberHash; }

  Object* GetObject() {
    return Heap::NumberFromDouble(number_);
  }

  static uint32_t NumberHash(Object* obj) {
    return ComputeHash(ToUint32(obj));
  }

  static uint32_t ToUint32(Object* obj) {
    ASSERT(obj->IsNumber());
    return static_cast<uint32_t>(obj->Number());
  }

  bool IsStringKey() { return false; }

  uint32_t number_;
};


// StringKey simply carries a string object as key.
class StringKey : public HashTableKey {
 public:
  explicit StringKey(String* string) : string_(string) { }

<<<<<<< HEAD
  bool IsMatch(Object* other) {
    if (!other->IsString()) return false;
    return string_->Equals(String::cast(other));
=======
  bool IsMatch(Object* string) {
    return string_->Equals(String::cast(string));
>>>>>>> 6a565728
  }

  uint32_t Hash() { return StringHash(string_); }

  HashFunction GetHashFunction() { return StringHash; }

  Object* GetObject() { return string_; }

  static uint32_t StringHash(Object* obj) {
    return String::cast(obj)->Hash();
  }

  bool IsStringKey() { return true; }

  String* string_;
};

<<<<<<< HEAD
// Utf8SymbolKey carries a vector of chars as key.
class Utf8SymbolKey : public HashTableKey {
 public:
  explicit Utf8SymbolKey(Vector<const char> string)
      : string_(string), length_field_(0) { }
=======
// RegExpKey carries the source and flags of a regular expression as key.
class RegExpKey : public HashTableKey {
 public:
  RegExpKey(String* string, JSRegExp::Flags flags)
    : string_(string),
      flags_(Smi::FromInt(flags.value())) { }
>>>>>>> 6a565728

  bool IsMatch(Object* obj) {
    FixedArray* val = FixedArray::cast(obj);
    return string_->Equals(String::cast(val->get(JSRegExp::kSourceIndex)))
        && (flags_ == val->get(JSRegExp::kFlagsIndex));
  }

  uint32_t Hash() { return RegExpHash(string_, flags_); }

  HashFunction GetHashFunction() { return RegExpObjectHash; }

  Object* GetObject() {
    // Plain hash maps, which is where regexp keys are used, don't
    // use this function.
    UNREACHABLE();
    return NULL;
  }

  static uint32_t RegExpObjectHash(Object* obj) {
    FixedArray* val = FixedArray::cast(obj);
    return RegExpHash(String::cast(val->get(JSRegExp::kSourceIndex)),
                      Smi::cast(val->get(JSRegExp::kFlagsIndex)));
  }

  static uint32_t RegExpHash(String* string, Smi* flags) {
    return string->Hash() + flags->value();
  }

  bool IsStringKey() { return false; }

  String* string_;
  Smi* flags_;
};

// Utf8SymbolKey carries a vector of chars as key.
class Utf8SymbolKey : public HashTableKey {
 public:
  explicit Utf8SymbolKey(Vector<const char> string)
      : string_(string), length_field_(0) { }

  bool IsMatch(Object* string) {
    return String::cast(string)->IsEqualTo(string_);
  }

  HashFunction GetHashFunction() {
    return StringHash;
  }

  uint32_t Hash() {
    if (length_field_ != 0) return length_field_ >> String::kHashShift;
    unibrow::Utf8InputBuffer<> buffer(string_.start(),
                                      static_cast<unsigned>(string_.length()));
    chars_ = buffer.Length();
    length_field_ = String::ComputeLengthAndHashField(&buffer, chars_);
    return length_field_ >> String::kHashShift;
  }

  Object* GetObject() {
    if (length_field_ == 0) Hash();
    unibrow::Utf8InputBuffer<> buffer(string_.start(),
                                      static_cast<unsigned>(string_.length()));
    return Heap::AllocateSymbol(&buffer, chars_, length_field_);
  }

  static uint32_t StringHash(Object* obj) {
    return String::cast(obj)->Hash();
  }

  bool IsStringKey() { return true; }

  Vector<const char> string_;
  uint32_t length_field_;
  int chars_;  // Caches the number of characters when computing the hash code.
};


// SymbolKey carries a string/symbol object as key.
class SymbolKey : public HashTableKey {
 public:
  explicit SymbolKey(String* string) : string_(string) { }

  HashFunction GetHashFunction() {
    return StringHash;
  }

  bool IsMatch(Object* string) {
    return String::cast(string)->Equals(string_);
  }

  uint32_t Hash() { return string_->Hash(); }

  Object* GetObject() {
    // If the string is a cons string, attempt to flatten it so that
    // symbols will most often be flat strings.
    if (string_->IsConsString()) {
      ConsString* cons_string = ConsString::cast(string_);
      cons_string->TryFlatten();
      if (cons_string->second() == Heap::empty_string()) {
        string_ = String::cast(cons_string->first());
      }
    }
    // Transform string to symbol if possible.
    Map* map = Heap::SymbolMapForString(string_);
    if (map != NULL) {
      string_->set_map(map);
      return string_;
    }
    // Otherwise allocate a new symbol.
    StringInputBuffer buffer(string_);
    return Heap::AllocateSymbol(&buffer,
                                string_->length(),
                                string_->length_field());
  }

  static uint32_t StringHash(Object* obj) {
    return String::cast(obj)->Hash();
  }

  bool IsStringKey() { return true; }

  String* string_;
};


template<int prefix_size, int element_size>
void HashTable<prefix_size, element_size>::IteratePrefix(ObjectVisitor* v) {
  IteratePointers(v, 0, kElementsStartOffset);
}


template<int prefix_size, int element_size>
void HashTable<prefix_size, element_size>::IterateElements(ObjectVisitor* v) {
  IteratePointers(v,
                  kElementsStartOffset,
                  kHeaderSize + length() * kPointerSize);
}


template<int prefix_size, int element_size>
Object* HashTable<prefix_size, element_size>::Allocate(int at_least_space_for) {
  int capacity = RoundUpToPowerOf2(at_least_space_for);
  if (capacity < 4) capacity = 4;  // Guarantee min capacity.
  Object* obj = Heap::AllocateHashTable(EntryToIndex(capacity));
  if (!obj->IsFailure()) {
    HashTable::cast(obj)->SetNumberOfElements(0);
    HashTable::cast(obj)->SetCapacity(capacity);
  }
  return obj;
}


// Find entry for key otherwise return -1.
template <int prefix_size, int element_size>
int HashTable<prefix_size, element_size>::FindEntry(HashTableKey* key) {
  uint32_t nof = NumberOfElements();
  if (nof == 0) return -1;  // Bail out if empty.

  uint32_t capacity = Capacity();
  uint32_t hash = key->Hash();
  uint32_t entry = GetProbe(hash, 0, capacity);

  Object* element = KeyAt(entry);
  uint32_t passed_elements = 0;
  if (!element->IsNull()) {
    if (!element->IsUndefined() && key->IsMatch(element)) return entry;
    if (++passed_elements == nof) return -1;
  }
  for (uint32_t i = 1; !element->IsUndefined(); i++) {
    entry = GetProbe(hash, i, capacity);
    element = KeyAt(entry);
    if (!element->IsNull()) {
      if (!element->IsUndefined() && key->IsMatch(element)) return entry;
      if (++passed_elements == nof) return -1;
    }
  }
  return -1;
}


template<int prefix_size, int element_size>
Object* HashTable<prefix_size, element_size>::EnsureCapacity(
    int n, HashTableKey* key) {
  int capacity = Capacity();
  int nof = NumberOfElements() + n;
  // Make sure 25% is free
  if (nof + (nof >> 2) <= capacity) return this;

  Object* obj = Allocate(nof * 2);
  if (obj->IsFailure()) return obj;
  HashTable* table = HashTable::cast(obj);
  WriteBarrierMode mode = table->GetWriteBarrierMode();

  // Copy prefix to new array.
  for (int i = kPrefixStartIndex; i < kPrefixStartIndex + prefix_size; i++) {
    table->set(i, get(i), mode);
  }
  // Rehash the elements.
  uint32_t (*Hash)(Object* key) = key->GetHashFunction();
  for (int i = 0; i < capacity; i++) {
    uint32_t from_index = EntryToIndex(i);
    Object* key = get(from_index);
    if (IsKey(key)) {
      uint32_t insertion_index =
          EntryToIndex(table->FindInsertionEntry(key, Hash(key)));
      for (int j = 0; j < element_size; j++) {
        table->set(insertion_index + j, get(from_index + j), mode);
      }
    }
  }
  table->SetNumberOfElements(NumberOfElements());
  return table;
}


template<int prefix_size, int element_size>
uint32_t HashTable<prefix_size, element_size>::FindInsertionEntry(
      Object* key,
      uint32_t hash) {
  uint32_t capacity = Capacity();
  uint32_t entry = GetProbe(hash, 0, capacity);
  Object* element = KeyAt(entry);

  for (uint32_t i = 1; !(element->IsUndefined() || element->IsNull()); i++) {
    entry = GetProbe(hash, i, capacity);
    element = KeyAt(entry);
  }

  return entry;
}


// Force instantiation of SymbolTable's base class
template class HashTable<0, 1>;


// Force instantiation of Dictionary's base class
template class HashTable<2, 3>;


// Force instantiation of EvalCache's base class
template class HashTable<0, 2>;


Object* SymbolTable::LookupString(String* string, Object** s) {
  SymbolKey key(string);
  return LookupKey(&key, s);
}


bool SymbolTable::LookupSymbolIfExists(String* string, String** symbol) {
  SymbolKey key(string);
  int entry = FindEntry(&key);
  if (entry == -1) {
    return false;
  } else {
    String* result = String::cast(KeyAt(entry));
    ASSERT(result->is_symbol());
    *symbol = result;
    return true;
  }
}


Object* SymbolTable::LookupSymbol(Vector<const char> str, Object** s) {
  Utf8SymbolKey key(str);
  return LookupKey(&key, s);
}


Object* SymbolTable::LookupKey(HashTableKey* key, Object** s) {
  int entry = FindEntry(key);

  // Symbol already in table.
  if (entry != -1) {
    *s = KeyAt(entry);
    return this;
  }

  // Adding new symbol. Grow table if needed.
  Object* obj = EnsureCapacity(1, key);
  if (obj->IsFailure()) return obj;

  // Create symbol object.
  Object* symbol = key->GetObject();
  if (symbol->IsFailure()) return symbol;

  // If the symbol table grew as part of EnsureCapacity, obj is not
  // the current symbol table and therefore we cannot use
  // SymbolTable::cast here.
  SymbolTable* table = reinterpret_cast<SymbolTable*>(obj);

  // Add the new symbol and return it along with the symbol table.
  entry = table->FindInsertionEntry(symbol, key->Hash());
  table->set(EntryToIndex(entry), symbol);
  table->ElementAdded();
  *s = symbol;
  return table;
}


Object* CompilationCacheTable::Lookup(String* src) {
  StringKey key(src);
  int entry = FindEntry(&key);
<<<<<<< HEAD
  if (entry != -1) {
    return get(EntryToIndex(entry) + 1);
  } else {
    return Heap::undefined_value();
  }
=======
  if (entry == -1) return Heap::undefined_value();
  return get(EntryToIndex(entry) + 1);
}


Object* CompilationCacheTable::LookupRegExp(String* src,
                                            JSRegExp::Flags flags) {
  RegExpKey key(src, flags);
  int entry = FindEntry(&key);
  if (entry == -1) return Heap::undefined_value();
  return get(EntryToIndex(entry) + 1);
>>>>>>> 6a565728
}


Object* CompilationCacheTable::Put(String* src, Object* value) {
  StringKey key(src);
  Object* obj = EnsureCapacity(1, &key);
  if (obj->IsFailure()) return obj;

  CompilationCacheTable* cache =
      reinterpret_cast<CompilationCacheTable*>(obj);
  int entry = cache->FindInsertionEntry(src, key.Hash());
  cache->set(EntryToIndex(entry), src);
  cache->set(EntryToIndex(entry) + 1, value);
  cache->ElementAdded();
  return cache;
}


<<<<<<< HEAD
// SymbolsKey used for HashTable where key is array of symbols.
class SymbolsKey : public HashTableKey {
 public:
  explicit SymbolsKey(FixedArray* symbols) {
    symbols_ = symbols;
  }

  bool IsMatch(Object* other) {
    if (!other->IsFixedArray()) return false;
    FixedArray* o = FixedArray::cast(other);
=======
Object* CompilationCacheTable::PutRegExp(String* src,
                                         JSRegExp::Flags flags,
                                         FixedArray* value) {
  RegExpKey key(src, flags);
  Object* obj = EnsureCapacity(1, &key);
  if (obj->IsFailure()) return obj;

  CompilationCacheTable* cache =
      reinterpret_cast<CompilationCacheTable*>(obj);
  int entry = cache->FindInsertionEntry(value, key.Hash());
  cache->set(EntryToIndex(entry), value);
  cache->set(EntryToIndex(entry) + 1, value);
  cache->ElementAdded();
  return cache;
}


// SymbolsKey used for HashTable where key is array of symbols.
class SymbolsKey : public HashTableKey {
 public:
  explicit SymbolsKey(FixedArray* symbols) : symbols_(symbols) { }

  bool IsMatch(Object* symbols) {
    FixedArray* o = FixedArray::cast(symbols);
>>>>>>> 6a565728
    int len = symbols_->length();
    if (o->length() != len) return false;
    for (int i = 0; i < len; i++) {
      if (o->get(i) != symbols_->get(i)) return false;
    }
    return true;
  }

  uint32_t Hash() { return SymbolsHash(symbols_); }

  HashFunction GetHashFunction() { return SymbolsHash; }

  Object* GetObject() { return symbols_; }

  static uint32_t SymbolsHash(Object* obj) {
<<<<<<< HEAD
    FixedArray* symbols_ = FixedArray::cast(obj);
    int len = symbols_->length();
    uint32_t  hash = 0;
    for (int i = 0; i < len; i++) {
      hash ^= String::cast(symbols_->get(i))->Hash();
=======
    FixedArray* symbols = FixedArray::cast(obj);
    int len = symbols->length();
    uint32_t hash = 0;
    for (int i = 0; i < len; i++) {
      hash ^= String::cast(symbols->get(i))->Hash();
>>>>>>> 6a565728
    }
    return hash;
  }

  bool IsStringKey() { return false; }

<<<<<<< HEAD
  FixedArray* symbols_;
};

Object* MapCache::Lookup(FixedArray* array) {
  SymbolsKey key(array);
  int entry = FindEntry(&key);
  if (entry != -1) {
    return get(EntryToIndex(entry) + 1);
  } else {
    return Heap::undefined_value();
  }
=======
 private:
  FixedArray* symbols_;
};


// MapNameKeys are used as keys in lookup caches.
class MapNameKey : public HashTableKey {
 public:
  MapNameKey(Map* map, String* name)
    : map_(map), name_(name) { }

  bool IsMatch(Object* other) {
    if (!other->IsFixedArray()) return false;
    FixedArray* pair = FixedArray::cast(other);
    Map* map = Map::cast(pair->get(0));
    if (map != map_) return false;
    String* name = String::cast(pair->get(1));
    return name->Equals(name_);
  }

  typedef uint32_t (*HashFunction)(Object* obj);

  virtual HashFunction GetHashFunction() { return MapNameHash; }

  static uint32_t MapNameHashHelper(Map* map, String* name) {
    return reinterpret_cast<uint32_t>(map) ^ name->Hash();
  }

  static uint32_t MapNameHash(Object* obj) {
    FixedArray* pair = FixedArray::cast(obj);
    Map* map = Map::cast(pair->get(0));
    String* name = String::cast(pair->get(1));
    return MapNameHashHelper(map, name);
  }

  virtual uint32_t Hash() {
    return MapNameHashHelper(map_, name_);
  }

  virtual Object* GetObject() {
    Object* obj = Heap::AllocateFixedArray(2);
    if (obj->IsFailure()) return obj;
    FixedArray* pair = FixedArray::cast(obj);
    pair->set(0, map_);
    pair->set(1, name_);
    return pair;
  }

  virtual bool IsStringKey() { return false; }

 private:
  Map* map_;
  String* name_;
};


Object* MapCache::Lookup(FixedArray* array) {
  SymbolsKey key(array);
  int entry = FindEntry(&key);
  if (entry == -1) return Heap::undefined_value();
  return get(EntryToIndex(entry) + 1);
>>>>>>> 6a565728
}


Object* MapCache::Put(FixedArray* array, Map* value) {
  SymbolsKey key(array);
  Object* obj = EnsureCapacity(1, &key);
  if (obj->IsFailure()) return obj;

  MapCache* cache = reinterpret_cast<MapCache*>(obj);
  int entry = cache->FindInsertionEntry(array, key.Hash());
  cache->set(EntryToIndex(entry), array);
  cache->set(EntryToIndex(entry) + 1, value);
  cache->ElementAdded();
  return cache;
}


<<<<<<< HEAD
=======
int LookupCache::Lookup(Map* map, String* name) {
  MapNameKey key(map, name);
  int entry = FindEntry(&key);
  if (entry == -1) return kNotFound;
  return Smi::cast(get(EntryToIndex(entry) + 1))->value();
}


Object* LookupCache::Put(Map* map, String* name, int value) {
  MapNameKey key(map, name);
  Object* obj = EnsureCapacity(1, &key);
  if (obj->IsFailure()) return obj;
  Object* k = key.GetObject();
  if (k->IsFailure()) return k;

  LookupCache* cache = reinterpret_cast<LookupCache*>(obj);
  int entry = cache->FindInsertionEntry(k, key.Hash());
  int index = EntryToIndex(entry);
  cache->set(index, k);
  cache->set(index + 1, Smi::FromInt(value), SKIP_WRITE_BARRIER);
  cache->ElementAdded();
  return cache;
}


>>>>>>> 6a565728
Object* Dictionary::Allocate(int at_least_space_for) {
  Object* obj = DictionaryBase::Allocate(at_least_space_for);
  // Initialize the next enumeration index.
  if (!obj->IsFailure()) {
    Dictionary::cast(obj)->
        SetNextEnumerationIndex(PropertyDetails::kInitialIndex);
  }
  return obj;
}


Object* Dictionary::GenerateNewEnumerationIndices() {
  int length = NumberOfElements();

  // Allocate and initialize iteration order array.
  Object* obj = Heap::AllocateFixedArray(length);
  if (obj->IsFailure()) return obj;
  FixedArray* iteration_order = FixedArray::cast(obj);
  for (int i = 0; i < length; i++) {
    iteration_order->set(i, Smi::FromInt(i), SKIP_WRITE_BARRIER);
  }

  // Allocate array with enumeration order.
  obj = Heap::AllocateFixedArray(length);
  if (obj->IsFailure()) return obj;
  FixedArray* enumeration_order = FixedArray::cast(obj);

  // Fill the enumeration order array with property details.
  int capacity = Capacity();
  int pos = 0;
  for (int i = 0; i < capacity; i++) {
    if (IsKey(KeyAt(i))) {
      enumeration_order->set(pos++,
                             Smi::FromInt(DetailsAt(i).index()),
                             SKIP_WRITE_BARRIER);
    }
  }

  // Sort the arrays wrt. enumeration order.
  iteration_order->SortPairs(enumeration_order);

  // Overwrite the enumeration_order with the enumeration indices.
  for (int i = 0; i < length; i++) {
    int index = Smi::cast(iteration_order->get(i))->value();
    int enum_index = PropertyDetails::kInitialIndex + i;
    enumeration_order->set(index,
                           Smi::FromInt(enum_index),
                           SKIP_WRITE_BARRIER);
  }

  // Update the dictionary with new indices.
  capacity = Capacity();
  pos = 0;
  for (int i = 0; i < capacity; i++) {
    if (IsKey(KeyAt(i))) {
      int enum_index = Smi::cast(enumeration_order->get(pos++))->value();
      PropertyDetails details = DetailsAt(i);
      PropertyDetails new_details =
          PropertyDetails(details.attributes(), details.type(), enum_index);
      DetailsAtPut(i, new_details);
    }
  }

  // Set the next enumeration index.
  SetNextEnumerationIndex(PropertyDetails::kInitialIndex+length);
  return this;
}


Object* Dictionary::EnsureCapacity(int n, HashTableKey* key) {
  // Check whether there are enough enumeration indices to add n elements.
  if (key->IsStringKey() &&
      !PropertyDetails::IsValidIndex(NextEnumerationIndex() + n)) {
    // If not, we generate new indices for the properties.
    Object* result = GenerateNewEnumerationIndices();
    if (result->IsFailure()) return result;
  }
  return DictionaryBase::EnsureCapacity(n, key);
}


void Dictionary::RemoveNumberEntries(uint32_t from, uint32_t to) {
  // Do nothing if the interval [from, to) is empty.
  if (from >= to) return;

  int removed_entries = 0;
  Object* sentinel = Heap::null_value();
  int capacity = Capacity();
  for (int i = 0; i < capacity; i++) {
    Object* key = KeyAt(i);
    if (key->IsNumber()) {
      uint32_t number = static_cast<uint32_t>(key->Number());
      if (from <= number && number < to) {
        SetEntry(i, sentinel, sentinel, Smi::FromInt(0));
        removed_entries++;
      }
    }
  }

  // Update the number of elements.
  SetNumberOfElements(NumberOfElements() - removed_entries);
}


Object* Dictionary::DeleteProperty(int entry) {
  PropertyDetails details = DetailsAt(entry);
  if (details.IsDontDelete()) return Heap::false_value();
  SetEntry(entry, Heap::null_value(), Heap::null_value(), Smi::FromInt(0));
  ElementRemoved();
  return Heap::true_value();
}


int Dictionary::FindStringEntry(String* key) {
  StringKey k(key);
  return FindEntry(&k);
}


int Dictionary::FindNumberEntry(uint32_t index) {
  NumberKey k(index);
  return FindEntry(&k);
}


Object* Dictionary::AtPut(HashTableKey* key, Object* value) {
  int entry = FindEntry(key);

  // If the entry is present set the value;
  if (entry != -1) {
    ValueAtPut(entry, value);
    return this;
  }

  // Check whether the dictionary should be extended.
  Object* obj = EnsureCapacity(1, key);
  if (obj->IsFailure()) return obj;
  Object* k = key->GetObject();
  if (k->IsFailure()) return k;
  PropertyDetails details = PropertyDetails(NONE, NORMAL);
  Dictionary::cast(obj)->AddEntry(k, value, details, key->Hash());
  return obj;
}


Object* Dictionary::Add(HashTableKey* key, Object* value,
                        PropertyDetails details) {
  // Check whether the dictionary should be extended.
  Object* obj = EnsureCapacity(1, key);
  if (obj->IsFailure()) return obj;
  // Compute the key object.
  Object* k = key->GetObject();
  if (k->IsFailure()) return k;
  Dictionary::cast(obj)->AddEntry(k, value, details, key->Hash());
  return obj;
}


// Add a key, value pair to the dictionary.
void Dictionary::AddEntry(Object* key,
                          Object* value,
                          PropertyDetails details,
                          uint32_t hash) {
  uint32_t entry = FindInsertionEntry(key, hash);
  // Insert element at empty or deleted entry
  if (details.index() == 0 && key->IsString()) {
    // Assign an enumeration index to the property and update
    // SetNextEnumerationIndex.
    int index = NextEnumerationIndex();
    details = PropertyDetails(details.attributes(), details.type(), index);
    SetNextEnumerationIndex(index + 1);
  }
  SetEntry(entry, key, value, details);
  ASSERT(KeyAt(entry)->IsNumber() || KeyAt(entry)->IsString());
  ElementAdded();
}


void Dictionary::UpdateMaxNumberKey(uint32_t key) {
  // If the dictionary requires slow elements an element has already
  // been added at a high index.
  if (requires_slow_elements()) return;
  // Check if this index is high enough that we should require slow
  // elements.
  if (key > kRequiresSlowElementsLimit) {
    set(kMaxNumberKeyIndex,
        Smi::FromInt(kRequiresSlowElementsMask),
        SKIP_WRITE_BARRIER);
    return;
  }
  // Update max key value.
  Object* max_index_object = get(kMaxNumberKeyIndex);
  if (!max_index_object->IsSmi() || max_number_key() < key) {
    set(kMaxNumberKeyIndex,
        Smi::FromInt(key << kRequiresSlowElementsTagSize),
        SKIP_WRITE_BARRIER);
  }
}


Object* Dictionary::AddStringEntry(String* key,
                                   Object* value,
                                   PropertyDetails details) {
  StringKey k(key);
  SLOW_ASSERT(FindEntry(&k) == -1);
  return Add(&k, value, details);
}


Object* Dictionary::AddNumberEntry(uint32_t key,
                                   Object* value,
                                   PropertyDetails details) {
  NumberKey k(key);
  UpdateMaxNumberKey(key);
  SLOW_ASSERT(FindEntry(&k) == -1);
  return Add(&k, value, details);
}


Object* Dictionary::AtStringPut(String* key, Object* value) {
  StringKey k(key);
  return AtPut(&k, value);
}


Object* Dictionary::AtNumberPut(uint32_t key, Object* value) {
  NumberKey k(key);
  UpdateMaxNumberKey(key);
  return AtPut(&k, value);
}


Object* Dictionary::SetOrAddStringEntry(String* key,
                                        Object* value,
                                        PropertyDetails details) {
  StringKey k(key);
  int entry = FindEntry(&k);
  if (entry == -1) return AddStringEntry(key, value, details);
  // Preserve enumeration index.
  details = PropertyDetails(details.attributes(),
                            details.type(),
                            DetailsAt(entry).index());
  SetEntry(entry, key, value, details);
  return this;
}


int Dictionary::NumberOfElementsFilterAttributes(PropertyAttributes filter) {
  int capacity = Capacity();
  int result = 0;
  for (int i = 0; i < capacity; i++) {
    Object* k = KeyAt(i);
    if (IsKey(k)) {
      PropertyAttributes attr = DetailsAt(i).attributes();
      if ((attr & filter) == 0) result++;
    }
  }
  return result;
}


int Dictionary::NumberOfEnumElements() {
  return NumberOfElementsFilterAttributes(
      static_cast<PropertyAttributes>(DONT_ENUM));
}


void Dictionary::CopyKeysTo(FixedArray* storage, PropertyAttributes filter) {
  ASSERT(storage->length() >= NumberOfEnumElements());
  int capacity = Capacity();
  int index = 0;
  for (int i = 0; i < capacity; i++) {
     Object* k = KeyAt(i);
     if (IsKey(k)) {
       PropertyAttributes attr = DetailsAt(i).attributes();
       if ((attr & filter) == 0) storage->set(index++, k);
     }
  }
  ASSERT(storage->length() >= index);
}


void Dictionary::CopyEnumKeysTo(FixedArray* storage, FixedArray* sort_array) {
  ASSERT(storage->length() >= NumberOfEnumElements());
  int capacity = Capacity();
  int index = 0;
  for (int i = 0; i < capacity; i++) {
     Object* k = KeyAt(i);
     if (IsKey(k)) {
       PropertyDetails details = DetailsAt(i);
       if (!details.IsDontEnum()) {
         storage->set(index, k);
         sort_array->set(index,
                         Smi::FromInt(details.index()),
                         SKIP_WRITE_BARRIER);
         index++;
       }
     }
  }
  storage->SortPairs(sort_array);
  ASSERT(storage->length() >= index);
}


void Dictionary::CopyKeysTo(FixedArray* storage) {
  ASSERT(storage->length() >= NumberOfElementsFilterAttributes(
      static_cast<PropertyAttributes>(NONE)));
  int capacity = Capacity();
  int index = 0;
  for (int i = 0; i < capacity; i++) {
    Object* k = KeyAt(i);
    if (IsKey(k)) {
      storage->set(index++, k);
    }
  }
  ASSERT(storage->length() >= index);
}


// Backwards lookup (slow).
Object* Dictionary::SlowReverseLookup(Object* value) {
  int capacity = Capacity();
  for (int i = 0; i < capacity; i++) {
    Object* k = KeyAt(i);
    if (IsKey(k) && ValueAt(i) == value) {
      return k;
    }
  }
  return Heap::undefined_value();
}


Object* Dictionary::TransformPropertiesToFastFor(JSObject* obj,
                                                 int unused_property_fields) {
  // Make sure we preserve dictionary representation if there are too many
  // descriptors.
  if (NumberOfElements() > DescriptorArray::kMaxNumberOfDescriptors) return obj;

  // Figure out if it is necessary to generate new enumeration indices.
  int max_enumeration_index =
      NextEnumerationIndex() +
          (DescriptorArray::kMaxNumberOfDescriptors - NumberOfElements());
  if (!PropertyDetails::IsValidIndex(max_enumeration_index)) {
    Object* result = GenerateNewEnumerationIndices();
    if (result->IsFailure()) return result;
  }

  int instance_descriptor_length = 0;
  int number_of_fields = 0;

  // Compute the length of the instance descriptor.
  int capacity = Capacity();
  for (int i = 0; i < capacity; i++) {
    Object* k = KeyAt(i);
    if (IsKey(k)) {
      Object* value = ValueAt(i);
      PropertyType type = DetailsAt(i).type();
      ASSERT(type != FIELD);
      instance_descriptor_length++;
      if (type == NORMAL && !value->IsJSFunction()) number_of_fields += 1;
    }
  }

  // Allocate the instance descriptor.
  Object* descriptors_unchecked =
      DescriptorArray::Allocate(instance_descriptor_length);
  if (descriptors_unchecked->IsFailure()) return descriptors_unchecked;
  DescriptorArray* descriptors = DescriptorArray::cast(descriptors_unchecked);

  int number_of_allocated_fields = number_of_fields + unused_property_fields;

  // Allocate the fixed array for the fields.
  Object* fields = Heap::AllocateFixedArray(number_of_allocated_fields);
  if (fields->IsFailure()) return fields;

  // Fill in the instance descriptor and the fields.
  DescriptorWriter w(descriptors);
  int current_offset = 0;
  for (int i = 0; i < capacity; i++) {
    Object* k = KeyAt(i);
    if (IsKey(k)) {
      Object* value = ValueAt(i);
      // Ensure the key is a symbol before writing into the instance descriptor.
      Object* key = Heap::LookupSymbol(String::cast(k));
      if (key->IsFailure()) return key;
      PropertyDetails details = DetailsAt(i);
      PropertyType type = details.type();
      if (value->IsJSFunction()) {
        ConstantFunctionDescriptor d(String::cast(key),
                                     JSFunction::cast(value),
                                     details.attributes(),
                                     details.index());
        w.Write(&d);
      } else if (type == NORMAL) {
        FixedArray::cast(fields)->set(current_offset, value);
        FieldDescriptor d(String::cast(key),
                          current_offset++,
                          details.attributes(),
                          details.index());
        w.Write(&d);
      } else if (type == CALLBACKS) {
        CallbacksDescriptor d(String::cast(key),
                              value,
                              details.attributes(),
                              details.index());
        w.Write(&d);
      } else {
        UNREACHABLE();
      }
    }
  }
  ASSERT(current_offset == number_of_fields);

  descriptors->Sort();
  // Allocate new map.
  Object* new_map = obj->map()->Copy();
  if (new_map->IsFailure()) return new_map;

  // Transform the object.
  obj->set_map(Map::cast(new_map));
  obj->map()->set_instance_descriptors(descriptors);
  obj->map()->set_unused_property_fields(unused_property_fields);

  obj->set_properties(FixedArray::cast(fields));
  ASSERT(obj->IsJSObject());

  descriptors->SetNextEnumerationIndex(NextEnumerationIndex());
  // Check it really works.
  ASSERT(obj->HasFastProperties());
  return obj;
}


// Check if there is a break point at this code position.
bool DebugInfo::HasBreakPoint(int code_position) {
  // Get the break point info object for this code position.
  Object* break_point_info = GetBreakPointInfo(code_position);

  // If there is no break point info object or no break points in the break
  // point info object there is no break point at this code position.
  if (break_point_info->IsUndefined()) return false;
  return BreakPointInfo::cast(break_point_info)->GetBreakPointCount() > 0;
}


// Get the break point info object for this code position.
Object* DebugInfo::GetBreakPointInfo(int code_position) {
  // Find the index of the break point info object for this code position.
  int index = GetBreakPointInfoIndex(code_position);

  // Return the break point info object if any.
  if (index == kNoBreakPointInfo) return Heap::undefined_value();
  return BreakPointInfo::cast(break_points()->get(index));
}


// Clear a break point at the specified code position.
void DebugInfo::ClearBreakPoint(Handle<DebugInfo> debug_info,
                                int code_position,
                                Handle<Object> break_point_object) {
  Handle<Object> break_point_info(debug_info->GetBreakPointInfo(code_position));
  if (break_point_info->IsUndefined()) return;
  BreakPointInfo::ClearBreakPoint(
      Handle<BreakPointInfo>::cast(break_point_info),
      break_point_object);
}


void DebugInfo::SetBreakPoint(Handle<DebugInfo> debug_info,
                              int code_position,
                              int source_position,
                              int statement_position,
                              Handle<Object> break_point_object) {
  Handle<Object> break_point_info(debug_info->GetBreakPointInfo(code_position));
  if (!break_point_info->IsUndefined()) {
    BreakPointInfo::SetBreakPoint(
        Handle<BreakPointInfo>::cast(break_point_info),
        break_point_object);
    return;
  }

  // Adding a new break point for a code position which did not have any
  // break points before. Try to find a free slot.
  int index = kNoBreakPointInfo;
  for (int i = 0; i < debug_info->break_points()->length(); i++) {
    if (debug_info->break_points()->get(i)->IsUndefined()) {
      index = i;
      break;
    }
  }
  if (index == kNoBreakPointInfo) {
    // No free slot - extend break point info array.
    Handle<FixedArray> old_break_points =
        Handle<FixedArray>(FixedArray::cast(debug_info->break_points()));
    debug_info->set_break_points(*Factory::NewFixedArray(
        old_break_points->length() +
            Debug::kEstimatedNofBreakPointsInFunction));
    Handle<FixedArray> new_break_points =
        Handle<FixedArray>(FixedArray::cast(debug_info->break_points()));
    for (int i = 0; i < old_break_points->length(); i++) {
      new_break_points->set(i, old_break_points->get(i));
    }
    index = old_break_points->length();
  }
  ASSERT(index != kNoBreakPointInfo);

  // Allocate new BreakPointInfo object and set the break point.
  Handle<BreakPointInfo> new_break_point_info =
      Handle<BreakPointInfo>::cast(Factory::NewStruct(BREAK_POINT_INFO_TYPE));
  new_break_point_info->set_code_position(Smi::FromInt(code_position));
  new_break_point_info->set_source_position(Smi::FromInt(source_position));
  new_break_point_info->
      set_statement_position(Smi::FromInt(statement_position));
  new_break_point_info->set_break_point_objects(Heap::undefined_value());
  BreakPointInfo::SetBreakPoint(new_break_point_info, break_point_object);
  debug_info->break_points()->set(index, *new_break_point_info);
}


// Get the break point objects for a code position.
Object* DebugInfo::GetBreakPointObjects(int code_position) {
  Object* break_point_info = GetBreakPointInfo(code_position);
  if (break_point_info->IsUndefined()) {
    return Heap::undefined_value();
  }
  return BreakPointInfo::cast(break_point_info)->break_point_objects();
}


// Get the total number of break points.
int DebugInfo::GetBreakPointCount() {
  if (break_points()->IsUndefined()) return 0;
  int count = 0;
  for (int i = 0; i < break_points()->length(); i++) {
    if (!break_points()->get(i)->IsUndefined()) {
      BreakPointInfo* break_point_info =
          BreakPointInfo::cast(break_points()->get(i));
      count += break_point_info->GetBreakPointCount();
    }
  }
  return count;
}


Object* DebugInfo::FindBreakPointInfo(Handle<DebugInfo> debug_info,
                                      Handle<Object> break_point_object) {
  if (debug_info->break_points()->IsUndefined()) return Heap::undefined_value();
  for (int i = 0; i < debug_info->break_points()->length(); i++) {
    if (!debug_info->break_points()->get(i)->IsUndefined()) {
      Handle<BreakPointInfo> break_point_info =
          Handle<BreakPointInfo>(BreakPointInfo::cast(
              debug_info->break_points()->get(i)));
      if (BreakPointInfo::HasBreakPointObject(break_point_info,
                                              break_point_object)) {
        return *break_point_info;
      }
    }
  }
  return Heap::undefined_value();
}


// Find the index of the break point info object for the specified code
// position.
int DebugInfo::GetBreakPointInfoIndex(int code_position) {
  if (break_points()->IsUndefined()) return kNoBreakPointInfo;
  for (int i = 0; i < break_points()->length(); i++) {
    if (!break_points()->get(i)->IsUndefined()) {
      BreakPointInfo* break_point_info =
          BreakPointInfo::cast(break_points()->get(i));
      if (break_point_info->code_position()->value() == code_position) {
        return i;
      }
    }
  }
  return kNoBreakPointInfo;
}


// Remove the specified break point object.
void BreakPointInfo::ClearBreakPoint(Handle<BreakPointInfo> break_point_info,
                                     Handle<Object> break_point_object) {
  // If there are no break points just ignore.
  if (break_point_info->break_point_objects()->IsUndefined()) return;
  // If there is a single break point clear it if it is the same.
  if (!break_point_info->break_point_objects()->IsFixedArray()) {
    if (break_point_info->break_point_objects() == *break_point_object) {
      break_point_info->set_break_point_objects(Heap::undefined_value());
    }
    return;
  }
  // If there are multiple break points shrink the array
  ASSERT(break_point_info->break_point_objects()->IsFixedArray());
  Handle<FixedArray> old_array =
      Handle<FixedArray>(
          FixedArray::cast(break_point_info->break_point_objects()));
  Handle<FixedArray> new_array =
      Factory::NewFixedArray(old_array->length() - 1);
  int found_count = 0;
  for (int i = 0; i < old_array->length(); i++) {
    if (old_array->get(i) == *break_point_object) {
      ASSERT(found_count == 0);
      found_count++;
    } else {
      new_array->set(i - found_count, old_array->get(i));
    }
  }
  // If the break point was found in the list change it.
  if (found_count > 0) break_point_info->set_break_point_objects(*new_array);
}


// Add the specified break point object.
void BreakPointInfo::SetBreakPoint(Handle<BreakPointInfo> break_point_info,
                                   Handle<Object> break_point_object) {
  // If there was no break point objects before just set it.
  if (break_point_info->break_point_objects()->IsUndefined()) {
    break_point_info->set_break_point_objects(*break_point_object);
    return;
  }
  // If the break point object is the same as before just ignore.
  if (break_point_info->break_point_objects() == *break_point_object) return;
  // If there was one break point object before replace with array.
  if (!break_point_info->break_point_objects()->IsFixedArray()) {
    Handle<FixedArray> array = Factory::NewFixedArray(2);
    array->set(0, break_point_info->break_point_objects());
    array->set(1, *break_point_object);
    break_point_info->set_break_point_objects(*array);
    return;
  }
  // If there was more than one break point before extend array.
  Handle<FixedArray> old_array =
      Handle<FixedArray>(
          FixedArray::cast(break_point_info->break_point_objects()));
  Handle<FixedArray> new_array =
      Factory::NewFixedArray(old_array->length() + 1);
  for (int i = 0; i < old_array->length(); i++) {
    // If the break point was there before just ignore.
    if (old_array->get(i) == *break_point_object) return;
    new_array->set(i, old_array->get(i));
  }
  // Add the new break point.
  new_array->set(old_array->length(), *break_point_object);
  break_point_info->set_break_point_objects(*new_array);
}


bool BreakPointInfo::HasBreakPointObject(
    Handle<BreakPointInfo> break_point_info,
    Handle<Object> break_point_object) {
  // No break point.
  if (break_point_info->break_point_objects()->IsUndefined()) return false;
  // Single beak point.
  if (!break_point_info->break_point_objects()->IsFixedArray()) {
    return break_point_info->break_point_objects() == *break_point_object;
  }
  // Multiple break points.
  FixedArray* array = FixedArray::cast(break_point_info->break_point_objects());
  for (int i = 0; i < array->length(); i++) {
    if (array->get(i) == *break_point_object) {
      return true;
    }
  }
  return false;
}


// Get the number of break points.
int BreakPointInfo::GetBreakPointCount() {
  // No break point.
  if (break_point_objects()->IsUndefined()) return 0;
  // Single beak point.
  if (!break_point_objects()->IsFixedArray()) return 1;
  // Multiple break points.
  return FixedArray::cast(break_point_objects())->length();
}


} }  // namespace v8::internal<|MERGE_RESOLUTION|>--- conflicted
+++ resolved
@@ -528,14 +528,6 @@
       // an old space GC.
       PretenureFlag tenure = Heap::InNewSpace(this) ? NOT_TENURED : TENURED;
       int len = length();
-<<<<<<< HEAD
-      Object* object = IsAsciiRepresentation() ?
-          Heap::AllocateRawAsciiString(len, tenure) :
-          Heap::AllocateRawTwoByteString(len, tenure);
-      if (object->IsFailure()) return object;
-      String* result = String::cast(object);
-      Flatten(this, result, 0, len, 0);
-=======
       Object* object;
       String* result;
       if (IsAsciiRepresentation()) {
@@ -563,7 +555,6 @@
                     0,
                     len - first_length);
       }
->>>>>>> 6a565728
       cs->set_first(result);
       cs->set_second(Heap::empty_string());
       return this;
@@ -940,36 +931,6 @@
 }
 
 
-<<<<<<< HEAD
-Object* JSObject::Copy(PretenureFlag pretenure) {
-  // Never used to copy functions.  If functions need to be copied we
-  // have to be careful to clear the literals array.
-  ASSERT(!IsJSFunction());
-
-  // Copy the elements and properties.
-  Object* elem = FixedArray::cast(elements())->Copy();
-  if (elem->IsFailure()) return elem;
-  Object* prop = properties()->Copy();
-  if (prop->IsFailure()) return prop;
-
-  // Make the clone.
-  Object* clone = (pretenure == NOT_TENURED) ?
-      Heap::Allocate(map(), NEW_SPACE) :
-      Heap::Allocate(map(), OLD_POINTER_SPACE);
-  if (clone->IsFailure()) return clone;
-  JSObject::cast(clone)->CopyBody(this);
-
-  // Set the new elements and properties.
-  JSObject::cast(clone)->set_elements(FixedArray::cast(elem));
-  JSObject::cast(clone)->set_properties(FixedArray::cast(prop));
-
-  // Return the new clone.
-  return clone;
-}
-
-
-=======
->>>>>>> 6a565728
 Object* JSObject::AddFastPropertyUsingMap(Map* new_map,
                                           String* name,
                                           Object* value) {
@@ -2423,11 +2384,7 @@
 
 
 Object* Map::CopyDropTransitions() {
-<<<<<<< HEAD
-  Object *new_map = Copy();
-=======
   Object* new_map = Copy();
->>>>>>> 6a565728
   if (new_map->IsFailure()) return new_map;
   Object* descriptors = instance_descriptors()->RemoveTransitions();
   if (descriptors->IsFailure()) return descriptors;
@@ -2658,12 +2615,8 @@
   if (array->IsFailure()) return array;
   result->set(kContentArrayIndex, array);
   result->set(kEnumerationIndexIndex,
-<<<<<<< HEAD
-              Smi::FromInt(PropertyDetails::kInitialIndex));
-=======
               Smi::FromInt(PropertyDetails::kInitialIndex),
               SKIP_WRITE_BARRIER);
->>>>>>> 6a565728
   return result;
 }
 
@@ -2912,19 +2865,6 @@
 #endif
 
 
-#ifdef DEBUG
-bool DescriptorArray::IsEqualTo(DescriptorArray* other) {
-  if (IsEmpty()) return other->IsEmpty();
-  if (other->IsEmpty()) return false;
-  if (length() != other->length()) return false;
-  for (int i = 0; i < length(); ++i) {
-    if (get(i) != other->get(i) && i != kContentArrayIndex) return false;
-  }
-  return GetContentArray()->IsEqualTo(other->GetContentArray());
-}
-#endif
-
-
 static StaticResource<StringInputBuffer> string_input_buffer;
 
 
@@ -2968,21 +2908,6 @@
   StringRepresentationTag string_tag = representation_tag();
   String* string = this;
   if (string_tag == kSlicedStringTag) {
-<<<<<<< HEAD
-      SlicedString* sliced = SlicedString::cast(string);
-      offset += sliced->start();
-      string = String::cast(sliced->buffer());
-      string_tag = string->representation_tag();
-  } else if (string_tag == kConsStringTag) {
-      ConsString* cons = ConsString::cast(string);
-      ASSERT(String::cast(cons->second())->length() == 0);
-      string = String::cast(cons->first());
-      string_tag = string->representation_tag();
-  }
-  if (string_tag == kSeqStringTag) {
-    SeqAsciiString* seq = SeqAsciiString::cast(string);
-    char* start = reinterpret_cast<char*>(seq->GetCharsAddress());
-=======
     SlicedString* sliced = SlicedString::cast(string);
     offset += sliced->start();
     string = String::cast(sliced->buffer());
@@ -2996,7 +2921,6 @@
   if (string_tag == kSeqStringTag) {
     SeqAsciiString* seq = SeqAsciiString::cast(string);
     char* start = seq->GetChars();
->>>>>>> 6a565728
     return Vector<const char>(start + offset, length);
   }
   ASSERT(string_tag == kExternalStringTag);
@@ -3015,22 +2939,6 @@
   StringRepresentationTag string_tag = representation_tag();
   String* string = this;
   if (string_tag == kSlicedStringTag) {
-<<<<<<< HEAD
-      SlicedString* sliced = SlicedString::cast(string);
-      offset += sliced->start();
-      string = String::cast(sliced->buffer());
-      string_tag = string->representation_tag();
-  } else if (string_tag == kConsStringTag) {
-      ConsString* cons = ConsString::cast(string);
-      ASSERT(String::cast(cons->second())->length() == 0);
-      string = String::cast(cons->first());
-      string_tag = string->representation_tag();
-  }
-  if (string_tag == kSeqStringTag) {
-    SeqTwoByteString* seq = SeqTwoByteString::cast(string);
-    uc16* start = reinterpret_cast<uc16*>(seq->GetCharsAddress());
-    return Vector<const uc16>(start + offset, length);
-=======
     SlicedString* sliced = SlicedString::cast(string);
     offset += sliced->start();
     string = String::cast(sliced->buffer());
@@ -3044,7 +2952,6 @@
   if (string_tag == kSeqStringTag) {
     SeqTwoByteString* seq = SeqTwoByteString::cast(string);
     return Vector<const uc16>(seq->GetChars() + offset, length);
->>>>>>> 6a565728
   }
   ASSERT(string_tag == kExternalStringTag);
   ExternalTwoByteString* ext = ExternalTwoByteString::cast(string);
@@ -3212,10 +3119,6 @@
     unsigned* remaining,
     unsigned* offset_ptr,
     unsigned max_chars) {
-<<<<<<< HEAD
-  // Cast const char* to unibrow::byte* (signedness difference).
-=======
->>>>>>> 6a565728
   const unibrow::byte* b = reinterpret_cast<unibrow::byte*>(this) -
       kHeapObjectTag + kHeaderSize + *offset_ptr * kCharSize;
   *remaining = max_chars;
@@ -3682,37 +3585,16 @@
 }
 
 
-<<<<<<< HEAD
-void String::Flatten(String* src,
-                     String* sink,
-                     int f,
-                     int t,
-                     int so) {
-=======
 template <typename sinkchar>
 void String::WriteToFlat(String* src,
                          sinkchar* sink,
                          int f,
                          int t) {
->>>>>>> 6a565728
   String* source = src;
   int from = f;
   int to = t;
   while (true) {
     ASSERT(0 <= from && from <= to && to <= source->length());
-<<<<<<< HEAD
-    ASSERT(0 <= sink_offset && sink_offset < sink->length());
-    switch (source->representation_tag()) {
-      case kSeqStringTag:
-      case kExternalStringTag: {
-        Access<StringInputBuffer> buffer(&string_input_buffer);
-        buffer->Reset(from, source);
-        int j = sink_offset;
-        for (int i = from; i < to; i++) {
-          uc32 c = buffer->GetNext();
-          sink->Set(j++, c);
-        }
-=======
     switch (source->full_representation_tag()) {
       case kAsciiStringTag | kExternalStringTag: {
         CopyChars(sink,
@@ -3738,7 +3620,6 @@
         CopyChars(sink,
                   SeqTwoByteString::cast(source)->GetChars() + from,
                   to - from);
->>>>>>> 6a565728
         return;
       }
       case kAsciiStringTag | kSlicedStringTag:
@@ -3767,9 +3648,7 @@
           to -= boundary;
           source = String::cast(cons_string->second());
         } else {
-          // Left hand side is longer.  Recurse over right.  The hasher
-          // needs us to visit the string from left to right so doing
-          // this invalidates that hash.
+          // Left hand side is longer.  Recurse over right.
           if (to > boundary) {
             String* second = String::cast(cons_string->second());
             WriteToFlat(second,
@@ -3813,8 +3692,6 @@
 }
 
 
-<<<<<<< HEAD
-=======
 // Compares the contents of two strings by reading and comparing
 // int-sized blocks of characters.
 template <typename Char>
@@ -3859,7 +3736,6 @@
 }
 
 
->>>>>>> 6a565728
 static StringInputBuffer string_compare_buffer_b;
 
 
@@ -3895,15 +3771,6 @@
     if (Hash() != other->Hash()) return false;
   }
 
-<<<<<<< HEAD
-  if (this->IsFlat()) {
-    if (this->IsAsciiRepresentation()) {
-      VectorIterator<char> buf1(this->ToAsciiVector());
-      return CompareStringContentsPartial(&buf1, other);
-    } else {
-      VectorIterator<uc16> buf1(this->ToUC16Vector());
-      return CompareStringContentsPartial(&buf1, other);
-=======
   if (this->IsSeqAsciiString() && other->IsSeqAsciiString()) {
     const char* str1 = SeqAsciiString::cast(this)->GetChars();
     const char* str2 = SeqAsciiString::cast(other)->GetChars();
@@ -3944,7 +3811,6 @@
         string_compare_buffer_b.Reset(0, other);
         return CompareStringContents(&buf1, &string_compare_buffer_b);
       }
->>>>>>> 6a565728
     }
   } else {
     string_compare_buffer_a.Reset(0, this);
@@ -4084,23 +3950,6 @@
 }
 
 
-<<<<<<< HEAD
-uint32_t StringHasher::GetHashField() {
-  ASSERT(is_valid());
-  if (length_ <= String::kMaxShortStringSize) {
-    uint32_t payload;
-    if (is_array_index()) {
-      payload = v8::internal::HashField(array_index(), true);
-    } else {
-      payload = v8::internal::HashField(GetHash(), false);
-    }
-    return (payload & 0x00FFFFFF) | (length_ << String::kShortLengthShift);
-  } else if (length_ <= String::kMaxMediumStringSize) {
-    uint32_t payload = v8::internal::HashField(GetHash(), false);
-    return (payload & 0x0000FFFF) | (length_ << String::kMediumLengthShift);
-  } else {
-    return v8::internal::HashField(length_, false);
-=======
 uint32_t String::ComputeLengthAndHashField(unibrow::CharacterStream* buffer,
                                            int length) {
   StringHasher hasher(length);
@@ -4121,33 +3970,8 @@
   // index.
   while (buffer->has_more()) {
     hasher.AddCharacterNoIndex(buffer->GetNext());
->>>>>>> 6a565728
-  }
-}
-
-
-uint32_t String::ComputeLengthAndHashField(unibrow::CharacterStream* buffer,
-                                           int length) {
-  StringHasher hasher(length);
-
-  // Very long strings have a trivial hash that doesn't inspect the
-  // string contents.
-  if (hasher.has_trivial_hash())
-    return hasher.GetHashField();
-
-  // Do the iterative array index computation as long as there is a
-  // chance this is an array index.
-  while (buffer->has_more() && hasher.is_array_index())
-    hasher.AddCharacter(buffer->GetNext());
-
-<<<<<<< HEAD
-  // Process the remaining characters without updating the array
-  // index.
-  while (buffer->has_more())
-    hasher.AddCharacterNoIndex(buffer->GetNext());
-
-=======
->>>>>>> 6a565728
+  }
+
   return hasher.GetHashField();
 }
 
@@ -5742,14 +5566,8 @@
  public:
   explicit StringKey(String* string) : string_(string) { }
 
-<<<<<<< HEAD
-  bool IsMatch(Object* other) {
-    if (!other->IsString()) return false;
-    return string_->Equals(String::cast(other));
-=======
   bool IsMatch(Object* string) {
     return string_->Equals(String::cast(string));
->>>>>>> 6a565728
   }
 
   uint32_t Hash() { return StringHash(string_); }
@@ -5767,20 +5585,12 @@
   String* string_;
 };
 
-<<<<<<< HEAD
-// Utf8SymbolKey carries a vector of chars as key.
-class Utf8SymbolKey : public HashTableKey {
- public:
-  explicit Utf8SymbolKey(Vector<const char> string)
-      : string_(string), length_field_(0) { }
-=======
 // RegExpKey carries the source and flags of a regular expression as key.
 class RegExpKey : public HashTableKey {
  public:
   RegExpKey(String* string, JSRegExp::Flags flags)
     : string_(string),
       flags_(Smi::FromInt(flags.value())) { }
->>>>>>> 6a565728
 
   bool IsMatch(Object* obj) {
     FixedArray* val = FixedArray::cast(obj);
@@ -6084,13 +5894,6 @@
 Object* CompilationCacheTable::Lookup(String* src) {
   StringKey key(src);
   int entry = FindEntry(&key);
-<<<<<<< HEAD
-  if (entry != -1) {
-    return get(EntryToIndex(entry) + 1);
-  } else {
-    return Heap::undefined_value();
-  }
-=======
   if (entry == -1) return Heap::undefined_value();
   return get(EntryToIndex(entry) + 1);
 }
@@ -6102,7 +5905,6 @@
   int entry = FindEntry(&key);
   if (entry == -1) return Heap::undefined_value();
   return get(EntryToIndex(entry) + 1);
->>>>>>> 6a565728
 }
 
 
@@ -6121,18 +5923,6 @@
 }
 
 
-<<<<<<< HEAD
-// SymbolsKey used for HashTable where key is array of symbols.
-class SymbolsKey : public HashTableKey {
- public:
-  explicit SymbolsKey(FixedArray* symbols) {
-    symbols_ = symbols;
-  }
-
-  bool IsMatch(Object* other) {
-    if (!other->IsFixedArray()) return false;
-    FixedArray* o = FixedArray::cast(other);
-=======
 Object* CompilationCacheTable::PutRegExp(String* src,
                                          JSRegExp::Flags flags,
                                          FixedArray* value) {
@@ -6157,7 +5947,6 @@
 
   bool IsMatch(Object* symbols) {
     FixedArray* o = FixedArray::cast(symbols);
->>>>>>> 6a565728
     int len = symbols_->length();
     if (o->length() != len) return false;
     for (int i = 0; i < len; i++) {
@@ -6173,38 +5962,17 @@
   Object* GetObject() { return symbols_; }
 
   static uint32_t SymbolsHash(Object* obj) {
-<<<<<<< HEAD
-    FixedArray* symbols_ = FixedArray::cast(obj);
-    int len = symbols_->length();
-    uint32_t  hash = 0;
-    for (int i = 0; i < len; i++) {
-      hash ^= String::cast(symbols_->get(i))->Hash();
-=======
     FixedArray* symbols = FixedArray::cast(obj);
     int len = symbols->length();
     uint32_t hash = 0;
     for (int i = 0; i < len; i++) {
       hash ^= String::cast(symbols->get(i))->Hash();
->>>>>>> 6a565728
     }
     return hash;
   }
 
   bool IsStringKey() { return false; }
 
-<<<<<<< HEAD
-  FixedArray* symbols_;
-};
-
-Object* MapCache::Lookup(FixedArray* array) {
-  SymbolsKey key(array);
-  int entry = FindEntry(&key);
-  if (entry != -1) {
-    return get(EntryToIndex(entry) + 1);
-  } else {
-    return Heap::undefined_value();
-  }
-=======
  private:
   FixedArray* symbols_;
 };
@@ -6266,7 +6034,6 @@
   int entry = FindEntry(&key);
   if (entry == -1) return Heap::undefined_value();
   return get(EntryToIndex(entry) + 1);
->>>>>>> 6a565728
 }
 
 
@@ -6284,8 +6051,6 @@
 }
 
 
-<<<<<<< HEAD
-=======
 int LookupCache::Lookup(Map* map, String* name) {
   MapNameKey key(map, name);
   int entry = FindEntry(&key);
@@ -6311,7 +6076,6 @@
 }
 
 
->>>>>>> 6a565728
 Object* Dictionary::Allocate(int at_least_space_for) {
   Object* obj = DictionaryBase::Allocate(at_least_space_for);
   // Initialize the next enumeration index.
