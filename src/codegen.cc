--- conflicted
+++ resolved
@@ -345,16 +345,10 @@
 }
 
 
-<<<<<<< HEAD
-void CodeGenerator::GenerateFastCaseSwitchStatement(
-    SwitchStatement *node, int min_index, int range, int default_index) {
-
-=======
 void CodeGenerator::GenerateFastCaseSwitchStatement(SwitchStatement* node,
                                                     int min_index,
                                                     int range,
                                                     int default_index) {
->>>>>>> 6a565728
   ZoneList<CaseClause*>* cases = node->cases();
   int length = cases->length();
 
@@ -364,13 +358,8 @@
   // Label per switch case
   SmartPointer<Label> case_labels(NewArray<Label>(length));
 
-<<<<<<< HEAD
-  Label* fail_label = (default_index >= 0 ? &(case_labels[default_index])
-                                          : node->break_target());
-=======
   Label* fail_label = default_index >= 0 ? &(case_labels[default_index])
                                          : node->break_target();
->>>>>>> 6a565728
 
   // Populate array of label pointers for each number in the range.
   // Initally put the failure label everywhere.
@@ -390,15 +379,6 @@
     }
   }
 
-<<<<<<< HEAD
-  GenerateFastCaseSwitchJumpTable(node, min_index, range, fail_label,
-                                  case_targets, case_labels);
-}
-
-void CodeGenerator::GenerateFastCaseSwitchCases(
-    SwitchStatement* node, SmartPointer<Label> &case_labels) {
-
-=======
   GenerateFastCaseSwitchJumpTable(node,
                                   min_index,
                                   range,
@@ -411,16 +391,11 @@
 void CodeGenerator::GenerateFastCaseSwitchCases(
     SwitchStatement* node,
     Vector<Label> case_labels) {
->>>>>>> 6a565728
   ZoneList<CaseClause*>* cases = node->cases();
   int length = cases->length();
 
   for (int i = 0; i < length; i++) {
-<<<<<<< HEAD
-    Comment cmnt(masm(), "[ case clause");
-=======
     Comment cmnt(masm(), "[ Case clause");
->>>>>>> 6a565728
     masm()->bind(&(case_labels[i]));
     VisitStatements(cases->at(i)->statements());
   }
