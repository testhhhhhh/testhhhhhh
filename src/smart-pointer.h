// Copyright 2008 the V8 project authors. All rights reserved.
// Redistribution and use in source and binary forms, with or without
// modification, are permitted provided that the following conditions are
// met:
//
//     * Redistributions of source code must retain the above copyright
//       notice, this list of conditions and the following disclaimer.
//     * Redistributions in binary form must reproduce the above
//       copyright notice, this list of conditions and the following
//       disclaimer in the documentation and/or other materials provided
//       with the distribution.
//     * Neither the name of Google Inc. nor the names of its
//       contributors may be used to endorse or promote products derived
//       from this software without specific prior written permission.
//
// THIS SOFTWARE IS PROVIDED BY THE COPYRIGHT HOLDERS AND CONTRIBUTORS
// "AS IS" AND ANY EXPRESS OR IMPLIED WARRANTIES, INCLUDING, BUT NOT
// LIMITED TO, THE IMPLIED WARRANTIES OF MERCHANTABILITY AND FITNESS FOR
// A PARTICULAR PURPOSE ARE DISCLAIMED. IN NO EVENT SHALL THE COPYRIGHT
// OWNER OR CONTRIBUTORS BE LIABLE FOR ANY DIRECT, INDIRECT, INCIDENTAL,
// SPECIAL, EXEMPLARY, OR CONSEQUENTIAL DAMAGES (INCLUDING, BUT NOT
// LIMITED TO, PROCUREMENT OF SUBSTITUTE GOODS OR SERVICES; LOSS OF USE,
// DATA, OR PROFITS; OR BUSINESS INTERRUPTION) HOWEVER CAUSED AND ON ANY
// THEORY OF LIABILITY, WHETHER IN CONTRACT, STRICT LIABILITY, OR TORT
// (INCLUDING NEGLIGENCE OR OTHERWISE) ARISING IN ANY WAY OUT OF THE USE
// OF THIS SOFTWARE, EVEN IF ADVISED OF THE POSSIBILITY OF SUCH DAMAGE.

#ifndef V8_SMART_POINTER_H_
#define V8_SMART_POINTER_H_

namespace v8 { namespace internal {


// A 'scoped array pointer' that calls DeleteArray on its pointer when the
// destructor is called.
template<typename T>
class SmartPointer {
 public:

  // Default constructor. Construct an empty scoped pointer.
  inline SmartPointer() : p(NULL) {}


  // Construct a scoped pointer from a plain one.
  explicit inline SmartPointer(T* pointer) : p(pointer) {}


  // Copy constructor removes the pointer from the original to avoid double
  // freeing.
  inline SmartPointer(const SmartPointer<T>& rhs) : p(rhs.p) {
    const_cast<SmartPointer<T>&>(rhs).p = NULL;
  }


  // When the destructor of the scoped pointer is executed the plain pointer
  // is deleted using DeleteArray.  This implies that you must allocate with
  // NewArray.
  inline ~SmartPointer() { if (p) DeleteArray(p); }


  // You can get the underlying pointer out with the * operator.
  inline T* operator*() { return p; }


  // You can use [n] to index as if it was a plain pointer
  inline T& operator[](size_t i) {
    return p[i];
  }

  // We don't have implicit conversion to a T* since that hinders migration:
  // You would not be able to change a method from returning a T* to
  // returning an SmartPointer<T> and then get errors wherever it is used.


  // If you want to take out the plain pointer and don't want it automatically
  // deleted then call Detach().  Afterwards, the smart pointer is empty
  // (NULL).
  inline T* Detach() {
    T* temp = p;
    p = NULL;
    return temp;
  }


  // Assignment requires an empty (NULL) SmartPointer as the receiver.  Like
  // the copy constructor it removes the pointer in the original to avoid
  // double freeing.
  inline SmartPointer& operator=(const SmartPointer<T>& rhs) {
<<<<<<< HEAD
    ASSERT(p == NULL);
=======
    ASSERT(is_empty());
>>>>>>> 6a565728
    T* tmp = rhs.p;  // swap to handle self-assignment
    const_cast<SmartPointer<T>&>(rhs).p = NULL;
    p = tmp;
    return *this;
  }


  inline bool is_empty() {
    return p == NULL;
  }


 private:
  T* p;
};

} }  // namespace v8::internal

#endif  // V8_SMART_POINTER_H_<|MERGE_RESOLUTION|>--- conflicted
+++ resolved
@@ -86,11 +86,7 @@
   // the copy constructor it removes the pointer in the original to avoid
   // double freeing.
   inline SmartPointer& operator=(const SmartPointer<T>& rhs) {
-<<<<<<< HEAD
-    ASSERT(p == NULL);
-=======
     ASSERT(is_empty());
->>>>>>> 6a565728
     T* tmp = rhs.p;  // swap to handle self-assignment
     const_cast<SmartPointer<T>&>(rhs).p = NULL;
     p = tmp;
