// Copyright 2006-2008 the V8 project authors. All rights reserved.
// Redistribution and use in source and binary forms, with or without
// modification, are permitted provided that the following conditions are
// met:
//
//     * Redistributions of source code must retain the above copyright
//       notice, this list of conditions and the following disclaimer.
//     * Redistributions in binary form must reproduce the above
//       copyright notice, this list of conditions and the following
//       disclaimer in the documentation and/or other materials provided
//       with the distribution.
//     * Neither the name of Google Inc. nor the names of its
//       contributors may be used to endorse or promote products derived
//       from this software without specific prior written permission.
//
// THIS SOFTWARE IS PROVIDED BY THE COPYRIGHT HOLDERS AND CONTRIBUTORS
// "AS IS" AND ANY EXPRESS OR IMPLIED WARRANTIES, INCLUDING, BUT NOT
// LIMITED TO, THE IMPLIED WARRANTIES OF MERCHANTABILITY AND FITNESS FOR
// A PARTICULAR PURPOSE ARE DISCLAIMED. IN NO EVENT SHALL THE COPYRIGHT
// OWNER OR CONTRIBUTORS BE LIABLE FOR ANY DIRECT, INDIRECT, INCIDENTAL,
// SPECIAL, EXEMPLARY, OR CONSEQUENTIAL DAMAGES (INCLUDING, BUT NOT
// LIMITED TO, PROCUREMENT OF SUBSTITUTE GOODS OR SERVICES; LOSS OF USE,
// DATA, OR PROFITS; OR BUSINESS INTERRUPTION) HOWEVER CAUSED AND ON ANY
// THEORY OF LIABILITY, WHETHER IN CONTRACT, STRICT LIABILITY, OR TORT
// (INCLUDING NEGLIGENCE OR OTHERWISE) ARISING IN ANY WAY OUT OF THE USE
// OF THIS SOFTWARE, EVEN IF ADVISED OF THE POSSIBILITY OF SUCH DAMAGE.

#ifndef V8_SPACES_H_
#define V8_SPACES_H_

#include "list-inl.h"
#include "log.h"

namespace v8 { namespace internal {

// -----------------------------------------------------------------------------
// Heap structures:
//
// A JS heap consists of a young generation, an old generation, and a large
// object space. The young generation is divided into two semispaces. A
// scavenger implements Cheney's copying algorithm. The old generation is
// separated into a map space and an old object space. The map space contains
// all (and only) map objects, the rest of old objects go into the old space.
// The old generation is collected by a mark-sweep-compact collector.
//
// The semispaces of the young generation are contiguous.  The old and map
// spaces consists of a list of pages. A page has a page header, a remembered
// set area, and an object area. A page size is deliberately chosen as 8K
// bytes. The first word of a page is an opaque page header that has the
// address of the next page and its ownership information. The second word may
// have the allocation top address of this page. The next 248 bytes are
// remembered sets. Heap objects are aligned to the pointer size (4 bytes). A
// remembered set bit corresponds to a pointer in the object area.
//
// There is a separate large object space for objects larger than
// Page::kMaxHeapObjectSize, so that they do not have to move during
// collection.  The large object space is paged and uses the same remembered
// set implementation.  Pages in large object space may be larger than 8K.
//
// NOTE: The mark-compact collector rebuilds the remembered set after a
// collection. It reuses first a few words of the remembered set for
// bookkeeping relocation information.


// Some assertion macros used in the debugging mode.

#define ASSERT_PAGE_ALIGNED(address)                  \
  ASSERT((OffsetFrom(address) & Page::kPageAlignmentMask) == 0)

#define ASSERT_OBJECT_ALIGNED(address)                \
  ASSERT((OffsetFrom(address) & kObjectAlignmentMask) == 0)

#define ASSERT_OBJECT_SIZE(size)                      \
  ASSERT((0 < size) && (size <= Page::kMaxHeapObjectSize))

#define ASSERT_PAGE_OFFSET(offset)                    \
  ASSERT((Page::kObjectStartOffset <= offset)         \
      && (offset <= Page::kPageSize))

#define ASSERT_MAP_PAGE_INDEX(index)                            \
  ASSERT((0 <= index) && (index <= MapSpace::kMaxMapPageIndex))


class PagedSpace;
class MemoryAllocator;
class AllocationInfo;

// -----------------------------------------------------------------------------
// A page normally has 8K bytes. Large object pages may be larger.  A page
// address is always aligned to the 8K page size.  A page is divided into
// three areas: the first two words are used for bookkeeping, the next 248
// bytes are used as remembered set, and the rest of the page is the object
// area.
//
// Pointers are aligned to the pointer size (4 bytes), only 1 bit is needed
// for a pointer in the remembered set. Given an address, its remembered set
// bit position (offset from the start of the page) is calculated by dividing
// its page offset by 32. Therefore, the object area in a page starts at the
// 256th byte (8K/32). Bytes 0 to 255 do not need the remembered set, so that
// the first two words (64 bits) in a page can be used for other purposes.
//
// The mark-compact collector transforms a map pointer into a page index and a
// page offset. The map space can have up to 1024 pages, and 8M bytes (1024 *
// 8K) in total.  Because a map pointer is aligned to the pointer size (4
// bytes), 11 bits are enough to encode the page offset. 21 bits (10 for the
// page index + 11 for the offset in the page) are required to encode a map
// pointer.
//
// The only way to get a page pointer is by calling factory methods:
//   Page* p = Page::FromAddress(addr); or
//   Page* p = Page::FromAllocationTop(top);
class Page {
 public:
  // Returns the page containing a given address. The address ranges
  // from [page_addr .. page_addr + kPageSize[
  //
  // Note that this function only works for addresses in normal paged
  // spaces and addresses in the first 8K of large object pages (ie,
  // the start of large objects but not necessarily derived pointers
  // within them).
  INLINE(static Page* FromAddress(Address a)) {
    return reinterpret_cast<Page*>(OffsetFrom(a) & ~kPageAlignmentMask);
  }

  // Returns the page containing an allocation top. Because an allocation
  // top address can be the upper bound of the page, we need to subtract
  // it with kPointerSize first. The address ranges from
  // [page_addr + kObjectStartOffset .. page_addr + kPageSize].
  INLINE(static Page* FromAllocationTop(Address top)) {
    Page* p = FromAddress(top - kPointerSize);
    ASSERT_PAGE_OFFSET(p->Offset(top));
    return p;
  }

  // Returns the start address of this page.
  Address address() { return reinterpret_cast<Address>(this); }

  // Checks whether this is a valid page address.
  bool is_valid() { return address() != NULL; }

  // Returns the next page of this page.
  inline Page* next_page();

  // Return the end of allocation in this page. Undefined for unused pages.
  inline Address AllocationTop();

  // Returns the start address of the object area in this page.
  Address ObjectAreaStart() { return address() + kObjectStartOffset; }

  // Returns the end address (exclusive) of the object area in this page.
  Address ObjectAreaEnd() { return address() + Page::kPageSize; }

  // Returns the start address of the remembered set area.
  Address RSetStart() { return address() + kRSetStartOffset; }

  // Returns the end address of the remembered set area (exclusive).
  Address RSetEnd() { return address() + kRSetEndOffset; }

  // Checks whether an address is page aligned.
  static bool IsAlignedToPageSize(Address a) {
    return 0 == (OffsetFrom(a) & kPageAlignmentMask);
  }

  // True if this page is a large object page.
  bool IsLargeObjectPage() { return (is_normal_page & 0x1) == 0; }

  // Returns the offset of a given address to this page.
  INLINE(int Offset(Address a)) {
    int offset = a - address();
    ASSERT_PAGE_OFFSET(offset);
    return offset;
  }

  // Returns the address for a given offset to the this page.
  Address OffsetToAddress(int offset) {
    ASSERT_PAGE_OFFSET(offset);
    return address() + offset;
  }

  // ---------------------------------------------------------------------
  // Remembered set support

  // Clears remembered set in this page.
  inline void ClearRSet();

  // Return the address of the remembered set word corresponding to an
  // object address/offset pair, and the bit encoded as a single-bit
  // mask in the output parameter 'bitmask'.
  INLINE(static Address ComputeRSetBitPosition(Address address, int offset,
                                               uint32_t* bitmask));

  // Sets the corresponding remembered set bit for a given address.
  INLINE(static void SetRSet(Address address, int offset));

  // Clears the corresponding remembered set bit for a given address.
  static inline void UnsetRSet(Address address, int offset);

  // Checks whether the remembered set bit for a given address is set.
  static inline bool IsRSetSet(Address address, int offset);

#ifdef DEBUG
  // Use a state to mark whether remembered set space can be used for other
  // purposes.
  enum RSetState { IN_USE,  NOT_IN_USE };
  static bool is_rset_in_use() { return rset_state_ == IN_USE; }
  static void set_rset_state(RSetState state) { rset_state_ = state; }
#endif

  // 8K bytes per page.
  static const int kPageSizeBits = 13;

  // Page size in bytes.  This must be a multiple of the OS page size.
  static const int kPageSize = 1 << kPageSizeBits;

  // Page size mask.
  static const int kPageAlignmentMask = (1 << kPageSizeBits) - 1;

  // The end offset of the remembered set in a page
  // (heaps are aligned to pointer size).
  static const int kRSetEndOffset= kPageSize / kBitsPerPointer;

  // The start offset of the remembered set in a page.
  static const int kRSetStartOffset = kRSetEndOffset / kBitsPerPointer;

  // The start offset of the object area in a page.
  static const int kObjectStartOffset = kRSetEndOffset;

  // Object area size in bytes.
  static const int kObjectAreaSize = kPageSize - kObjectStartOffset;

  // Maximum object size that fits in a page.
  static const int kMaxHeapObjectSize = kObjectAreaSize;

  //---------------------------------------------------------------------------
  // Page header description.
  //
  // If a page is not in the large object space, the first word,
  // opaque_header, encodes the next page address (aligned to kPageSize 8K)
  // and the chunk number (0 ~ 8K-1).  Only MemoryAllocator should use
  // opaque_header. The value range of the opaque_header is [0..kPageSize[,
  // or [next_page_start, next_page_end[. It cannot point to a valid address
  // in the current page.  If a page is in the large object space, the first
  // word *may* (if the page start and large object chunk start are the
  // same) contain the address of the next large object chunk.
  int opaque_header;

  // If the page is not in the large object space, the low-order bit of the
  // second word is set. If the page is in the large object space, the
  // second word *may* (if the page start and large object chunk start are
  // the same) contain the large object chunk size.  In either case, the
  // low-order bit for large object pages will be cleared.
  int is_normal_page;

  // The following fields overlap with remembered set, they can only
  // be used in the mark-compact collector when remembered set is not
  // used.

  // The allocation pointer after relocating objects to this page.
  Address mc_relocation_top;

  // The index of the page in its owner space.
  int mc_page_index;

  // The forwarding address of the first live object in this page.
  Address mc_first_forwarded;

#ifdef DEBUG
 private:
  static RSetState rset_state_;  // state of the remembered set
#endif
};


// ----------------------------------------------------------------------------
// Space is the abstract superclass for all allocation spaces.
class Space : public Malloced {
 public:
  Space(AllocationSpace id, Executability executable)
      : id_(id), executable_(executable) {}
  virtual ~Space() {}
  // Does the space need executable memory?
  Executability executable() { return executable_; }
  // Identity used in error reporting.
  AllocationSpace identity() { return id_; }
  virtual int Size() = 0;
#ifdef DEBUG
  virtual void Verify() = 0;
  virtual void Print() = 0;
#endif
 private:
  AllocationSpace id_;
  Executability executable_;
};


// ----------------------------------------------------------------------------
// A space acquires chunks of memory from the operating system. The memory
// allocator manages chunks for the paged heap spaces (old space and map
// space).  A paged chunk consists of pages. Pages in a chunk have contiguous
// addresses and are linked as a list.
//
// The allocator keeps an initial chunk which is used for the new space.  The
// leftover regions of the initial chunk are used for the initial chunks of
// old space and map space if they are big enough to hold at least one page.
// The allocator assumes that there is one old space and one map space, each
// expands the space by allocating kPagesPerChunk pages except the last
// expansion (before running out of space).  The first chunk may contain fewer
// than kPagesPerChunk pages as well.
//
// The memory allocator also allocates chunks for the large object space, but
// they are managed by the space itself.  The new space does not expand.

class MemoryAllocator : public AllStatic {
 public:
  // Initializes its internal bookkeeping structures.
  // Max capacity of the total space.
  static bool Setup(int max_capacity);

  // Deletes valid chunks.
  static void TearDown();

  // Reserves an initial address range of virtual memory to be split between
  // the two new space semispaces, the old space, and the map space.  The
  // memory is not yet committed or assigned to spaces and split into pages.
  // The initial chunk is unmapped when the memory allocator is torn down.
  // This function should only be called when there is not already a reserved
  // initial chunk (initial_chunk_ should be NULL).  It returns the start
  // address of the initial chunk if successful, with the side effect of
  // setting the initial chunk, or else NULL if unsuccessful and leaves the
  // initial chunk NULL.
  static void* ReserveInitialChunk(const size_t requested);

  // Commits pages from an as-yet-unmanaged block of virtual memory into a
  // paged space.  The block should be part of the initial chunk reserved via
  // a call to ReserveInitialChunk.  The number of pages is always returned in
  // the output parameter num_pages.  This function assumes that the start
  // address is non-null and that it is big enough to hold at least one
  // page-aligned page.  The call always succeeds, and num_pages is always
  // greater than zero.
  static Page* CommitPages(Address start, size_t size, PagedSpace* owner,
                           int* num_pages);

  // Commit a contiguous block of memory from the initial chunk.  Assumes that
  // the address is not NULL, the size is greater than zero, and that the
  // block is contained in the initial chunk.  Returns true if it succeeded
  // and false otherwise.
  static bool CommitBlock(Address start, size_t size, Executability executable);

  // Attempts to allocate the requested (non-zero) number of pages from the
  // OS.  Fewer pages might be allocated than requested. If it fails to
  // allocate memory for the OS or cannot allocate a single page, this
  // function returns an invalid page pointer (NULL). The caller must check
  // whether the returned page is valid (by calling Page::is_valid()).  It is
  // guaranteed that allocated pages have contiguous addresses.  The actual
  // number of allocated page is returned in the output parameter
  // allocated_pages.
  static Page* AllocatePages(int requested_pages, int* allocated_pages,
                             PagedSpace* owner);

  // Frees pages from a given page and after. If 'p' is the first page
  // of a chunk, pages from 'p' are freed and this function returns an
  // invalid page pointer. Otherwise, the function searches a page
  // after 'p' that is the first page of a chunk. Pages after the
  // found page are freed and the function returns 'p'.
  static Page* FreePages(Page* p);

  // Allocates and frees raw memory of certain size.
  // These are just thin wrappers around OS::Allocate and OS::Free,
  // but keep track of allocated bytes as part of heap.
  static void* AllocateRawMemory(const size_t requested,
                                 size_t* allocated,
                                 Executability executable);
  static void FreeRawMemory(void* buf, size_t length);

  // Returns the maximum available bytes of heaps.
  static int Available() { return capacity_ < size_ ? 0 : capacity_ - size_; }

  // Returns maximum available bytes that the old space can have.
  static int MaxAvailable() {
    return (Available() / Page::kPageSize) * Page::kObjectAreaSize;
  }

  // Links two pages.
  static inline void SetNextPage(Page* prev, Page* next);

  // Returns the next page of a given page.
  static inline Page* GetNextPage(Page* p);

  // Checks whether a page belongs to a space.
  static inline bool IsPageInSpace(Page* p, PagedSpace* space);

  // Returns the space that owns the given page.
  static inline PagedSpace* PageOwner(Page* page);

  // Finds the first/last page in the same chunk as a given page.
  static Page* FindFirstPageInSameChunk(Page* p);
  static Page* FindLastPageInSameChunk(Page* p);

#ifdef DEBUG
  // Reports statistic info of the space.
  static void ReportStatistics();
#endif

  // Due to encoding limitation, we can only have 8K chunks.
  static const int kMaxNofChunks = 1 << Page::kPageSizeBits;
  // If a chunk has at least 32 pages, the maximum heap size is about
  // 8 * 1024 * 32 * 8K = 2G bytes.
  static const int kPagesPerChunk = 64;
  static const int kChunkSize = kPagesPerChunk * Page::kPageSize;

 private:
  // Maximum space size in bytes.
  static int capacity_;

  // Allocated space size in bytes.
  static int size_;

  // The initial chunk of virtual memory.
  static VirtualMemory* initial_chunk_;

  // Allocated chunk info: chunk start address, chunk size, and owning space.
  class ChunkInfo BASE_EMBEDDED {
   public:
    ChunkInfo() : address_(NULL), size_(0), owner_(NULL) {}
    void init(Address a, size_t s, PagedSpace* o) {
      address_ = a;
      size_ = s;
      owner_ = o;
    }
    Address address() { return address_; }
    size_t size() { return size_; }
    PagedSpace* owner() { return owner_; }

   private:
    Address address_;
    size_t size_;
    PagedSpace* owner_;
  };

  // Chunks_, free_chunk_ids_ and top_ act as a stack of free chunk ids.
  static List<ChunkInfo> chunks_;
  static List<int> free_chunk_ids_;
  static int max_nof_chunks_;
  static int top_;

  // Push/pop a free chunk id onto/from the stack.
  static void Push(int free_chunk_id);
  static int Pop();
  static bool OutOfChunkIds() { return top_ == 0; }

  // Frees a chunk.
  static void DeleteChunk(int chunk_id);

  // Basic check whether a chunk id is in the valid range.
  static inline bool IsValidChunkId(int chunk_id);

  // Checks whether a chunk id identifies an allocated chunk.
  static inline bool IsValidChunk(int chunk_id);

  // Returns the chunk id that a page belongs to.
  static inline int GetChunkId(Page* p);

  // Initializes pages in a chunk. Returns the first page address.
  // This function and GetChunkId() are provided for the mark-compact
  // collector to rebuild page headers in the from space, which is
  // used as a marking stack and its page headers are destroyed.
  static Page* InitializePagesInChunk(int chunk_id, int pages_in_chunk,
                                      PagedSpace* owner);
};


// -----------------------------------------------------------------------------
// Interface for heap object iterator to be implemented by all object space
// object iterators.
//
// NOTE: The space specific object iterators also implements the own has_next()
//       and next() methods which are used to avoid using virtual functions
//       iterating a specific space.

class ObjectIterator : public Malloced {
 public:
  virtual ~ObjectIterator() { }

  virtual bool has_next_object() = 0;
  virtual HeapObject* next_object() = 0;
};


// -----------------------------------------------------------------------------
// Heap object iterator in new/old/map spaces.
//
// A HeapObjectIterator iterates objects from a given address to the
// top of a space. The given address must be below the current
// allocation pointer (space top). If the space top changes during
// iteration (because of allocating new objects), the iterator does
// not iterate new objects. The caller function must create a new
// iterator starting from the old top in order to visit these new
// objects. Heap::Scavenage() is such an example.

class HeapObjectIterator: public ObjectIterator {
 public:
  // Creates a new object iterator in a given space. If a start
  // address is not given, the iterator starts from the space bottom.
  // If the size function is not given, the iterator calls the default
  // Object::Size().
  explicit HeapObjectIterator(PagedSpace* space);
  HeapObjectIterator(PagedSpace* space, HeapObjectCallback size_func);
  HeapObjectIterator(PagedSpace* space, Address start);
  HeapObjectIterator(PagedSpace* space,
                     Address start,
                     HeapObjectCallback size_func);

  inline bool has_next();
  inline HeapObject* next();

  // implementation of ObjectIterator.
  virtual bool has_next_object() { return has_next(); }
  virtual HeapObject* next_object() { return next(); }

 private:
  Address cur_addr_;  // current iteration point
  Address end_addr_;  // end iteration point
  Address cur_limit_;  // current page limit
  HeapObjectCallback size_func_;  // size function
  Page* end_page_;  // caches the page of the end address

  // Slow path of has_next, checks whether there are more objects in
  // the next page.
  bool HasNextInNextPage();

  // Initializes fields.
  void Initialize(Address start, Address end, HeapObjectCallback size_func);

#ifdef DEBUG
  // Verifies whether fields have valid values.
  void Verify();
#endif
};


// -----------------------------------------------------------------------------
// A PageIterator iterates pages in a space.
//
// The PageIterator class provides three modes for iterating pages in a space:
//   PAGES_IN_USE iterates pages that are in use by the allocator;
//   PAGES_USED_BY_GC iterates pages that hold relocated objects during a
//                    mark-compact collection;
//   ALL_PAGES iterates all pages in the space.

class PageIterator BASE_EMBEDDED {
 public:
  enum Mode {PAGES_IN_USE, PAGES_USED_BY_MC, ALL_PAGES};

  PageIterator(PagedSpace* space, Mode mode);

  inline bool has_next();
  inline Page* next();

 private:
  Page* cur_page_;  // next page to return
  Page* stop_page_;  // page where to stop
};


// -----------------------------------------------------------------------------
// A space has a list of pages. The next page can be accessed via
// Page::next_page() call. The next page of the last page is an
// invalid page pointer. A space can expand and shrink dynamically.

// An abstraction of allocation and relocation pointers in a page-structured
// space.
class AllocationInfo {
 public:
  Address top;  // current allocation top
  Address limit;  // current allocation limit

#ifdef DEBUG
  bool VerifyPagedAllocation() {
    return (Page::FromAllocationTop(top) == Page::FromAllocationTop(limit))
        && (top <= limit);
  }
#endif
};


// An abstraction of the accounting statistics of a page-structured space.
// The 'capacity' of a space is the number of object-area bytes (ie, not
// including page bookkeeping structures) currently in the space. The 'size'
// of a space is the number of allocated bytes, the 'waste' in the space is
// the number of bytes that are not allocated and not available to
// allocation without reorganizing the space via a GC (eg, small blocks due
// to internal fragmentation, top of page areas in map space), and the bytes
// 'available' is the number of unallocated bytes that are not waste.  The
// capacity is the sum of size, waste, and available.
//
// The stats are only set by functions that ensure they stay balanced. These
// functions increase or decrease one of the non-capacity stats in
// conjunction with capacity, or else they always balance increases and
// decreases to the non-capacity stats.
class AllocationStats BASE_EMBEDDED {
 public:
  AllocationStats() { Clear(); }

  // Zero out all the allocation statistics (ie, no capacity).
  void Clear() {
    capacity_ = 0;
    available_ = 0;
    size_ = 0;
    waste_ = 0;
  }

  // Reset the allocation statistics (ie, available = capacity with no
  // wasted or allocated bytes).
  void Reset() {
    available_ = capacity_;
    size_ = 0;
    waste_ = 0;
  }

  // Accessors for the allocation statistics.
  int Capacity() { return capacity_; }
  int Available() { return available_; }
  int Size() { return size_; }
  int Waste() { return waste_; }

  // Grow the space by adding available bytes.
  void ExpandSpace(int size_in_bytes) {
    capacity_ += size_in_bytes;
    available_ += size_in_bytes;
  }

  // Shrink the space by removing available bytes.
  void ShrinkSpace(int size_in_bytes) {
    capacity_ -= size_in_bytes;
    available_ -= size_in_bytes;
  }

  // Allocate from available bytes (available -> size).
  void AllocateBytes(int size_in_bytes) {
    available_ -= size_in_bytes;
    size_ += size_in_bytes;
  }

  // Free allocated bytes, making them available (size -> available).
  void DeallocateBytes(int size_in_bytes) {
    size_ -= size_in_bytes;
    available_ += size_in_bytes;
  }

  // Waste free bytes (available -> waste).
  void WasteBytes(int size_in_bytes) {
    available_ -= size_in_bytes;
    waste_ += size_in_bytes;
  }

  // Consider the wasted bytes to be allocated, as they contain filler
  // objects (waste -> size).
  void FillWastedBytes(int size_in_bytes) {
    waste_ -= size_in_bytes;
    size_ += size_in_bytes;
  }

 private:
  int capacity_;
  int available_;
  int size_;
  int waste_;
};


class PagedSpace : public Space {
  friend class PageIterator;
 public:
  // Creates a space with a maximum capacity, and an id.
  PagedSpace(int max_capacity, AllocationSpace id, Executability executable);

  virtual ~PagedSpace() {}

  // Set up the space using the given address range of virtual memory (from
  // the memory allocator's initial chunk) if possible.  If the block of
  // addresses is not big enough to contain a single page-aligned page, a
  // fresh chunk will be allocated.
  bool Setup(Address start, size_t size);

  // Returns true if the space has been successfully set up and not
  // subsequently torn down.
  bool HasBeenSetup();

  // Cleans up the space, frees all pages in this space except those belonging
  // to the initial chunk, uncommits addresses in the initial chunk.
  void TearDown();

  // Checks whether an object/address is in this space.
  inline bool Contains(Address a);
  bool Contains(HeapObject* o) { return Contains(o->address()); }

  // Given an address occupied by a live object, return that object if it is
  // in this space, or Failure::Exception() if it is not. The implementation
  // iterates over objects in the page containing the address, the cost is
  // linear in the number of objects in the page. It may be slow.
  Object* FindObject(Address addr);

  // Checks whether page is currently in use by this space.
  bool IsUsed(Page* page);

  // Clears remembered sets of pages in this space.
  void ClearRSet();

  // Prepares for a mark-compact GC.
  virtual void PrepareForMarkCompact(bool will_compact) = 0;

  virtual Address PageAllocationTop(Page* page) = 0;

  // Current capacity without growing (Size() + Available() + Waste()).
  int Capacity() { return accounting_stats_.Capacity(); }

  // Available bytes without growing.
  int Available() { return accounting_stats_.Available(); }

  // Allocated bytes in this space.
  virtual int Size() { return accounting_stats_.Size(); }

  // Wasted bytes due to fragmentation and not recoverable until the
  // next GC of this space.
  int Waste() { return accounting_stats_.Waste(); }

  // Returns the address of the first object in this space.
  Address bottom() { return first_page_->ObjectAreaStart(); }

  // Returns the allocation pointer in this space.
  Address top() { return allocation_info_.top; }

  // Allocate the requested number of bytes in the space if possible, return a
  // failure object if not.
  inline Object* AllocateRaw(int size_in_bytes);

  // Allocate the requested number of bytes for relocation during mark-compact
  // collection.
  inline Object* MCAllocateRaw(int size_in_bytes);


  // ---------------------------------------------------------------------------
  // Mark-compact collection support functions

  // Set the relocation point to the beginning of the space.
  void MCResetRelocationInfo();

  // Writes relocation info to the top page.
  void MCWriteRelocationInfoToPage() {
    TopPageOf(mc_forwarding_info_)->mc_relocation_top = mc_forwarding_info_.top;
  }

  // Computes the offset of a given address in this space to the beginning
  // of the space.
  int MCSpaceOffsetForAddress(Address addr);

  // Updates the allocation pointer to the relocation top after a mark-compact
  // collection.
  virtual void MCCommitRelocationInfo() = 0;

  // Releases half of unused pages.
  void Shrink();

  // Ensures that the capacity is at least 'capacity'. Returns false on failure.
  bool EnsureCapacity(int capacity);

#ifdef DEBUG
  // Print meta info and objects in this space.
  virtual void Print();

  // Report code object related statistics
  void CollectCodeStatistics();
  static void ReportCodeStatistics();
  static void ResetCodeStatistics();
#endif

 protected:
  // Maximum capacity of this space.
  int max_capacity_;

  // Accounting information for this space.
  AllocationStats accounting_stats_;

  // The first page in this space.
  Page* first_page_;

  // Normal allocation information.
  AllocationInfo allocation_info_;

  // Relocation information during mark-compact collections.
  AllocationInfo mc_forwarding_info_;

  // Sets allocation pointer to a page bottom.
  static void SetAllocationInfo(AllocationInfo* alloc_info, Page* p);

  // Returns the top page specified by an allocation info structure.
  static Page* TopPageOf(AllocationInfo alloc_info) {
    return Page::FromAllocationTop(alloc_info.limit);
  }

  // Expands the space by allocating a fixed number of pages. Returns false if
  // it cannot allocate requested number of pages from OS. Newly allocated
  // pages are appened to the last_page;
  bool Expand(Page* last_page);

  // Generic fast case allocation function that tries linear allocation in
  // the top page of 'alloc_info'.  Returns NULL on failure.
  inline HeapObject* AllocateLinearly(AllocationInfo* alloc_info,
                                      int size_in_bytes);

  // During normal allocation or deserialization, roll to the next page in
  // the space (there is assumed to be one) and allocate there.  This
  // function is space-dependent.
  virtual HeapObject* AllocateInNextPage(Page* current_page,
                                         int size_in_bytes) = 0;

  // Slow path of AllocateRaw.  This function is space-dependent.
  virtual HeapObject* SlowAllocateRaw(int size_in_bytes) = 0;

  // Slow path of MCAllocateRaw.
  HeapObject* SlowMCAllocateRaw(int size_in_bytes);

#ifdef DEBUG
  void DoPrintRSet(const char* space_name);
#endif
 private:
  // Returns the page of the allocation pointer.
  Page* AllocationTopPage() { return TopPageOf(allocation_info_); }

  // Returns a pointer to the page of the relocation pointer.
  Page* MCRelocationTopPage() { return TopPageOf(mc_forwarding_info_); }

#ifdef DEBUG
  // Returns the number of total pages in this space.
  int CountTotalPages();
#endif
};


#if defined(DEBUG) || defined(ENABLE_LOGGING_AND_PROFILING)
// HistogramInfo class for recording a single "bar" of a histogram.  This
// class is used for collecting statistics to print to stdout (when compiled
// with DEBUG) or to the log file (when compiled with
// ENABLE_LOGGING_AND_PROFILING).
class HistogramInfo BASE_EMBEDDED {
 public:
  HistogramInfo() : number_(0), bytes_(0) {}

  const char* name() { return name_; }
  void set_name(const char* name) { name_ = name; }

  int number() { return number_; }
  void increment_number(int num) { number_ += num; }

  int bytes() { return bytes_; }
  void increment_bytes(int size) { bytes_ += size; }

  // Clear the number of objects and size fields, but not the name.
  void clear() {
    number_ = 0;
    bytes_ = 0;
  }

 private:
  const char* name_;
  int number_;
  int bytes_;
};
#endif


// -----------------------------------------------------------------------------
// SemiSpace in young generation
//
// A semispace is a contiguous chunk of memory. The mark-compact collector
// uses the memory in the from space as a marking stack when tracing live
// objects.

class SemiSpace : public Space {
 public:
<<<<<<< HEAD
  // Creates a space in the young generation. The constructor does not
  // allocate memory from the OS.  A SemiSpace is given a contiguous chunk of
  // memory of size 'capacity' when set up, and does not grow or shrink
  // otherwise.  In the mark-compact collector, the memory region of the from
  // space is used as the marking stack. It requires contiguous memory
  // addresses.
  SemiSpace(int initial_capacity,
            int maximum_capacity,
            AllocationSpace id);
  virtual ~SemiSpace() {}
=======
  // Constructor.
  SemiSpace() :Space(NEW_SPACE, NOT_EXECUTABLE) {
    start_ = NULL;
    age_mark_ = NULL;
  }
>>>>>>> 6a565728

  // Sets up the semispace using the given chunk.
  bool Setup(Address start, int initial_capacity, int maximum_capacity);

  // Tear down the space.  Heap memory was not allocated by the space, so it
  // is not deallocated here.
  void TearDown();

  // True if the space has been set up but not torn down.
  bool HasBeenSetup() { return start_ != NULL; }

  // Double the size of the semispace by committing extra virtual memory.
  // Assumes that the caller has checked that the semispace has not reached
  // its maxmimum capacity (and thus there is space available in the reserved
  // address range to grow).
  bool Double();

  // Returns the start address of the space.
  Address low() { return start_; }
  // Returns one past the end address of the space.
  Address high() { return low() + capacity_; }

  // Age mark accessors.
  Address age_mark() { return age_mark_; }
  void set_age_mark(Address mark) { age_mark_ = mark; }

  // True if the address is in the address range of this semispace (not
  // necessarily below the allocation pointer).
  bool Contains(Address a) {
    return (reinterpret_cast<uint32_t>(a) & address_mask_)
           == reinterpret_cast<uint32_t>(start_);
  }

  // True if the object is a heap object in the address range of this
  // semispace (not necessarily below the allocation pointer).
  bool Contains(Object* o) {
    return (reinterpret_cast<uint32_t>(o) & object_mask_) == object_expected_;
  }

  // The offset of an address from the begining of the space.
  int SpaceOffsetForAddress(Address addr) { return addr - low(); }

  // If we don't have this here then SemiSpace will be abstract.  However
  // it should never be called.
  virtual int Size() {
    UNREACHABLE();
    return 0;
  }

#ifdef DEBUG
  virtual void Print();
  virtual void Verify();
#endif

 private:
  // The current and maximum capacity of the space.
  int capacity_;
  int maximum_capacity_;

  // The start address of the space.
  Address start_;
  // Used to govern object promotion during mark-compact collection.
  Address age_mark_;

  // Masks and comparison values to test for containment in this semispace.
  uint32_t address_mask_;
  uint32_t object_mask_;
  uint32_t object_expected_;

 public:
  TRACK_MEMORY("SemiSpace")
};


// A SemiSpaceIterator is an ObjectIterator that iterates over the active
// semispace of the heap's new space.  It iterates over the objects in the
// semispace from a given start address (defaulting to the bottom of the
// semispace) to the top of the semispace.  New objects allocated after the
// iterator is created are not iterated.
class SemiSpaceIterator : public ObjectIterator {
 public:
  // Create an iterator over the objects in the given space.  If no start
  // address is given, the iterator starts from the bottom of the space.  If
  // no size function is given, the iterator calls Object::Size().
  explicit SemiSpaceIterator(NewSpace* space);
  SemiSpaceIterator(NewSpace* space, HeapObjectCallback size_func);
  SemiSpaceIterator(NewSpace* space, Address start);

  bool has_next() {return current_ < limit_; }

  HeapObject* next() {
    ASSERT(has_next());

    HeapObject* object = HeapObject::FromAddress(current_);
    int size = (size_func_ == NULL) ? object->Size() : size_func_(object);
    ASSERT_OBJECT_SIZE(size);

    current_ += size;
    return object;
  }

  // Implementation of the ObjectIterator functions.
  virtual bool has_next_object() { return has_next(); }
  virtual HeapObject* next_object() { return next(); }

 private:
  void Initialize(NewSpace* space, Address start, Address end,
                  HeapObjectCallback size_func);

  // The semispace.
  SemiSpace* space_;
  // The current iteration point.
  Address current_;
  // The end of iteration.
  Address limit_;
  // The callback function.
  HeapObjectCallback size_func_;
};


// -----------------------------------------------------------------------------
// The young generation space.
//
// The new space consists of a contiguous pair of semispaces.  It simply
// forwards most functions to the appropriate semispace.

class NewSpace : public Space {
 public:
<<<<<<< HEAD
  // Create a new space with a given allocation capacity (ie, the capacity of
  // *one* of the semispaces).  The constructor does not allocate heap memory
  // from the OS.  When the space is set up, it is given a contiguous chunk of
  // memory of size 2 * semispace_capacity.  To support fast containment
  // testing in the new space, the size of this chunk must be a power of two
  // and it must be aligned to its size.
  NewSpace(int initial_semispace_capacity,
           int maximum_semispace_capacity,
           AllocationSpace id);
  virtual ~NewSpace() {}
=======
  // Constructor.
  NewSpace() : Space(NEW_SPACE, NOT_EXECUTABLE) {}
>>>>>>> 6a565728

  // Sets up the new space using the given chunk.
  bool Setup(Address start, int size);

  // Tears down the space.  Heap memory was not allocated by the space, so it
  // is not deallocated here.
  void TearDown();

  // True if the space has been set up but not torn down.
  bool HasBeenSetup() {
    return to_space_.HasBeenSetup() && from_space_.HasBeenSetup();
  }

  // Flip the pair of spaces.
  void Flip();

  // Doubles the capacity of the semispaces.  Assumes that they are not at
  // their maximum capacity.  Returns a flag indicating success or failure.
  bool Double();

  // True if the address or object lies in the address range of either
  // semispace (not necessarily below the allocation pointer).
  bool Contains(Address a) {
    return (reinterpret_cast<uint32_t>(a) & address_mask_)
        == reinterpret_cast<uint32_t>(start_);
  }
  bool Contains(Object* o) {
    return (reinterpret_cast<uint32_t>(o) & object_mask_) == object_expected_;
  }

  // Return the allocated bytes in the active semispace.
  virtual int Size() { return top() - bottom(); }
  // Return the current capacity of a semispace.
  int Capacity() { return capacity_; }
  // Return the available bytes without growing in the active semispace.
  int Available() { return Capacity() - Size(); }

  // Return the maximum capacity of a semispace.
  int MaximumCapacity() { return maximum_capacity_; }

  // Return the address of the allocation pointer in the active semispace.
  Address top() { return allocation_info_.top; }
  // Return the address of the first object in the active semispace.
  Address bottom() { return to_space_.low(); }

  // Get the age mark of the inactive semispace.
  Address age_mark() { return from_space_.age_mark(); }
  // Set the age mark in the active semispace.
  void set_age_mark(Address mark) { to_space_.set_age_mark(mark); }

  // The start address of the space and a bit mask. Anding an address in the
  // new space with the mask will result in the start address.
  Address start() { return start_; }
  uint32_t mask() { return address_mask_; }

  // The allocation top and limit addresses.
  Address* allocation_top_address() { return &allocation_info_.top; }
  Address* allocation_limit_address() { return &allocation_info_.limit; }

  Object* AllocateRaw(int size_in_bytes) {
    return AllocateRawInternal(size_in_bytes, &allocation_info_);
  }

  // Allocate the requested number of bytes for relocation during mark-compact
  // collection.
  Object* MCAllocateRaw(int size_in_bytes) {
    return AllocateRawInternal(size_in_bytes, &mc_forwarding_info_);
  }

  // Reset the allocation pointer to the beginning of the active semispace.
  void ResetAllocationInfo();
  // Reset the reloction pointer to the bottom of the inactive semispace in
  // preparation for mark-compact collection.
  void MCResetRelocationInfo();
  // Update the allocation pointer in the active semispace after a
  // mark-compact collection.
  void MCCommitRelocationInfo();

  // Get the extent of the inactive semispace (for use as a marking stack).
  Address FromSpaceLow() { return from_space_.low(); }
  Address FromSpaceHigh() { return from_space_.high(); }

  // Get the extent of the active semispace (to sweep newly copied objects
  // during a scavenge collection).
  Address ToSpaceLow() { return to_space_.low(); }
  Address ToSpaceHigh() { return to_space_.high(); }

  // Offsets from the beginning of the semispaces.
  int ToSpaceOffsetForAddress(Address a) {
    return to_space_.SpaceOffsetForAddress(a);
  }
  int FromSpaceOffsetForAddress(Address a) {
    return from_space_.SpaceOffsetForAddress(a);
  }

  // True if the object is a heap object in the address range of the
  // respective semispace (not necessarily below the allocation pointer of the
  // semispace).
  bool ToSpaceContains(Object* o) { return to_space_.Contains(o); }
  bool FromSpaceContains(Object* o) { return from_space_.Contains(o); }

  bool ToSpaceContains(Address a) { return to_space_.Contains(a); }
  bool FromSpaceContains(Address a) { return from_space_.Contains(a); }

#ifdef DEBUG
  // Verify the active semispace.
  virtual void Verify();
  // Print the active semispace.
<<<<<<< HEAD
  virtual void Print() { to_space_->Print(); }
=======
  virtual void Print() { to_space_.Print(); }
>>>>>>> 6a565728
#endif

#if defined(DEBUG) || defined(ENABLE_LOGGING_AND_PROFILING)
  // Iterates the active semispace to collect statistics.
  void CollectStatistics();
  // Reports previously collected statistics of the active semispace.
  void ReportStatistics();
  // Clears previously collected statistics.
  void ClearHistograms();

  // Record the allocation or promotion of a heap object.  Note that we don't
  // record every single allocation, but only those that happen in the
  // to space during a scavenge GC.
  void RecordAllocation(HeapObject* obj);
  void RecordPromotion(HeapObject* obj);
#endif

 private:
  // The current and maximum capacities of a semispace.
  int capacity_;
  int maximum_capacity_;

  // The semispaces.
  SemiSpace to_space_;
  SemiSpace from_space_;

  // Start address and bit mask for containment testing.
  Address start_;
  uint32_t address_mask_;
  uint32_t object_mask_;
  uint32_t object_expected_;

  // Allocation pointer and limit for normal allocation and allocation during
  // mark-compact collection.
  AllocationInfo allocation_info_;
  AllocationInfo mc_forwarding_info_;

#if defined(DEBUG) || defined(ENABLE_LOGGING_AND_PROFILING)
  HistogramInfo* allocated_histogram_;
  HistogramInfo* promoted_histogram_;
#endif

  // Implementation of AllocateRaw and MCAllocateRaw.
  inline Object* AllocateRawInternal(int size_in_bytes,
                                     AllocationInfo* alloc_info);

  friend class SemiSpaceIterator;

 public:
  TRACK_MEMORY("NewSpace")
};


// -----------------------------------------------------------------------------
// Free lists for old object spaces
//
// Free-list nodes are free blocks in the heap.  They look like heap objects
// (free-list node pointers have the heap object tag, and they have a map like
// a heap object).  They have a size and a next pointer.  The next pointer is
// the raw address of the next free list node (or NULL).
class FreeListNode: public HeapObject {
 public:
  // Obtain a free-list node from a raw address.  This is not a cast because
  // it does not check nor require that the first word at the address is a map
  // pointer.
  static FreeListNode* FromAddress(Address address) {
    return reinterpret_cast<FreeListNode*>(HeapObject::FromAddress(address));
  }

  // Set the size in bytes, which can be read with HeapObject::Size().  This
  // function also writes a map to the first word of the block so that it
  // looks like a heap object to the garbage collector and heap iteration
  // functions.
  void set_size(int size_in_bytes);

  // Accessors for the next field.
  inline Address next();
  inline void set_next(Address next);

 private:
  static const int kNextOffset = Array::kHeaderSize;

  DISALLOW_IMPLICIT_CONSTRUCTORS(FreeListNode);
};


// The free list for the old space.
class OldSpaceFreeList BASE_EMBEDDED {
 public:
  explicit OldSpaceFreeList(AllocationSpace owner);

  // Clear the free list.
  void Reset();

  // Return the number of bytes available on the free list.
  int available() { return available_; }

  // Place a node on the free list.  The block of size 'size_in_bytes'
  // starting at 'start' is placed on the free list.  The return value is the
  // number of bytes that have been lost due to internal fragmentation by
  // freeing the block.  Bookkeeping information will be written to the block,
  // ie, its contents will be destroyed.  The start address should be word
  // aligned, and the size should be a non-zero multiple of the word size.
  int Free(Address start, int size_in_bytes);

  // Allocate a block of size 'size_in_bytes' from the free list.  The block
  // is unitialized.  A failure is returned if no block is available.  The
  // number of bytes lost to fragmentation is returned in the output parameter
  // 'wasted_bytes'.  The size should be a non-zero multiple of the word size.
  Object* Allocate(int size_in_bytes, int* wasted_bytes);

 private:
  // The size range of blocks, in bytes. (Smaller allocations are allowed, but
  // will always result in waste.)
  static const int kMinBlockSize = Array::kHeaderSize + kPointerSize;
  static const int kMaxBlockSize = Page::kMaxHeapObjectSize;

  // The identity of the owning space, for building allocation Failure
  // objects.
  AllocationSpace owner_;

  // Total available bytes in all blocks on this free list.
  int available_;

  // Blocks are put on exact free lists in an array, indexed by size in words.
  // The available sizes are kept in an increasingly ordered list. Entries
  // corresponding to sizes < kMinBlockSize always have an empty free list
  // (but index kHead is used for the head of the size list).
  struct SizeNode {
    // Address of the head FreeListNode of the implied block size or NULL.
    Address head_node_;
    // Size (words) of the next larger available size if head_node_ != NULL.
    int next_size_;
  };
  static const int kFreeListsLength = kMaxBlockSize / kPointerSize + 1;
  SizeNode free_[kFreeListsLength];

  // Sentinel elements for the size list. Real elements are in ]kHead..kEnd[.
  static const int kHead = kMinBlockSize / kPointerSize - 1;
  static const int kEnd = kMaxInt;

  // We keep a "finger" in the size list to speed up a common pattern:
  // repeated requests for the same or increasing sizes.
  int finger_;

  // Starting from *prev, find and return the smallest size >= index (words),
  // or kEnd. Update *prev to be the largest size < index, or kHead.
  int FindSize(int index, int* prev) {
    int cur = free_[*prev].next_size_;
    while (cur < index) {
      *prev = cur;
      cur = free_[cur].next_size_;
    }
    return cur;
  }

  // Remove an existing element from the size list.
  void RemoveSize(int index) {
    int prev = kHead;
    int cur = FindSize(index, &prev);
    ASSERT(cur == index);
    free_[prev].next_size_ = free_[cur].next_size_;
    finger_ = prev;
  }

  // Insert a new element into the size list.
  void InsertSize(int index) {
    int prev = kHead;
    int cur = FindSize(index, &prev);
    ASSERT(cur != index);
    free_[prev].next_size_ = index;
    free_[index].next_size_ = cur;
  }

  // The size list is not updated during a sequence of calls to Free, but is
  // rebuilt before the next allocation.
  void RebuildSizeList();
  bool needs_rebuild_;

#ifdef DEBUG
  // Does this free list contain a free block located at the address of 'node'?
  bool Contains(FreeListNode* node);
#endif

  DISALLOW_COPY_AND_ASSIGN(OldSpaceFreeList);
};


// The free list for the map space.
class MapSpaceFreeList BASE_EMBEDDED {
 public:
  explicit MapSpaceFreeList(AllocationSpace owner);

  // Clear the free list.
  void Reset();

  // Return the number of bytes available on the free list.
  int available() { return available_; }

  // Place a node on the free list.  The block starting at 'start' (assumed to
  // have size Map::kSize) is placed on the free list.  Bookkeeping
  // information will be written to the block, ie, its contents will be
  // destroyed.  The start address should be word aligned.
  void Free(Address start);

  // Allocate a map-sized block from the free list.  The block is unitialized.
  // A failure is returned if no block is available.
  Object* Allocate();

 private:
  // Available bytes on the free list.
  int available_;

  // The head of the free list.
  Address head_;

  // The identity of the owning space, for building allocation Failure
  // objects.
  AllocationSpace owner_;

  DISALLOW_COPY_AND_ASSIGN(MapSpaceFreeList);
};


// -----------------------------------------------------------------------------
// Old object space (excluding map objects)

class OldSpace : public PagedSpace {
 public:
  // Creates an old space object with a given maximum capacity.
  // The constructor does not allocate pages from OS.
  explicit OldSpace(int max_capacity,
                    AllocationSpace id,
                    Executability executable)
      : PagedSpace(max_capacity, id, executable), free_list_(id) {
  }

  // The bytes available on the free list (ie, not above the linear allocation
  // pointer).
  int AvailableFree() { return free_list_.available(); }

  // The top of allocation in a page in this space. Undefined if page is unused.
  virtual Address PageAllocationTop(Page* page) {
    return page == TopPageOf(allocation_info_) ? top() : page->ObjectAreaEnd();
  }

  // Give a block of memory to the space's free list.  It might be added to
  // the free list or accounted as waste.
  void Free(Address start, int size_in_bytes) {
    int wasted_bytes = free_list_.Free(start, size_in_bytes);
    accounting_stats_.DeallocateBytes(size_in_bytes);
    accounting_stats_.WasteBytes(wasted_bytes);
  }

  // Prepare for full garbage collection.  Resets the relocation pointer and
  // clears the free list.
  virtual void PrepareForMarkCompact(bool will_compact);

  // Adjust the top of relocation pointer to point to the end of the object
  // given by 'address' and 'size_in_bytes'.  Move it to the next page if
  // necessary, ensure that it points to the address, then increment it by the
  // size.
  void MCAdjustRelocationEnd(Address address, int size_in_bytes);

  // Updates the allocation pointer to the relocation top after a mark-compact
  // collection.
  virtual void MCCommitRelocationInfo();

#ifdef DEBUG
  // Verify integrity of this space.
  virtual void Verify();

  // Reports statistics for the space
  void ReportStatistics();
  // Dump the remembered sets in the space to stdout.
  void PrintRSet();
#endif

 protected:
  // Virtual function in the superclass.  Slow path of AllocateRaw.
  HeapObject* SlowAllocateRaw(int size_in_bytes);

  // Virtual function in the superclass.  Allocate linearly at the start of
  // the page after current_page (there is assumed to be one).
  HeapObject* AllocateInNextPage(Page* current_page, int size_in_bytes);

 private:
  // The space's free list.
  OldSpaceFreeList free_list_;

  // During relocation, we keep a pointer to the most recently relocated
  // object in order to know when to move to the next page.
  Address mc_end_of_relocation_;

 public:
  TRACK_MEMORY("OldSpace")
};


// -----------------------------------------------------------------------------
// Old space for all map objects

class MapSpace : public PagedSpace {
 public:
  // Creates a map space object with a maximum capacity.
  explicit MapSpace(int max_capacity, AllocationSpace id)
      : PagedSpace(max_capacity, id, NOT_EXECUTABLE), free_list_(id) { }

  // The top of allocation in a page in this space. Undefined if page is unused.
  virtual Address PageAllocationTop(Page* page) {
    return page == TopPageOf(allocation_info_) ? top()
        : page->ObjectAreaEnd() - kPageExtra;
  }

  // Give a map-sized block of memory to the space's free list.
  void Free(Address start) {
    free_list_.Free(start);
    accounting_stats_.DeallocateBytes(Map::kSize);
  }

  // Given an index, returns the page address.
  Address PageAddress(int page_index) { return page_addresses_[page_index]; }

  // Prepares for a mark-compact GC.
  virtual void PrepareForMarkCompact(bool will_compact);

  // Updates the allocation pointer to the relocation top after a mark-compact
  // collection.
  virtual void MCCommitRelocationInfo();

#ifdef DEBUG
  // Verify integrity of this space.
  virtual void Verify();

  // Reports statistic info of the space
  void ReportStatistics();
  // Dump the remembered sets in the space to stdout.
  void PrintRSet();
#endif

  // Constants.
  static const int kMapPageIndexBits = 10;
  static const int kMaxMapPageIndex = (1 << kMapPageIndexBits) - 1;

  static const int kPageExtra = Page::kObjectAreaSize % Map::kSize;

 protected:
  // Virtual function in the superclass.  Slow path of AllocateRaw.
  HeapObject* SlowAllocateRaw(int size_in_bytes);

  // Virtual function in the superclass.  Allocate linearly at the start of
  // the page after current_page (there is assumed to be one).
  HeapObject* AllocateInNextPage(Page* current_page, int size_in_bytes);

 private:
  // The space's free list.
  MapSpaceFreeList free_list_;

  // An array of page start address in a map space.
  Address page_addresses_[kMaxMapPageIndex];

 public:
  TRACK_MEMORY("MapSpace")
};


// -----------------------------------------------------------------------------
// Large objects ( > Page::kMaxHeapObjectSize ) are allocated and managed by
// the large object space. A large object is allocated from OS heap with
// extra padding bytes (Page::kPageSize + Page::kObjectStartOffset).
// A large object always starts at Page::kObjectStartOffset to a page.
// Large objects do not move during garbage collections.

// A LargeObjectChunk holds exactly one large object page with exactly one
// large object.
class LargeObjectChunk {
 public:
  // Allocates a new LargeObjectChunk that contains a large object page
  // (Page::kPageSize aligned) that has at least size_in_bytes (for a large
  // object and possibly extra remembered set words) bytes after the object
  // area start of that page. The allocated chunk size is set in the output
  // parameter chunk_size.
  static LargeObjectChunk* New(int size_in_bytes,
                               size_t* chunk_size,
                               Executability executable);

  // Interpret a raw address as a large object chunk.
  static LargeObjectChunk* FromAddress(Address address) {
    return reinterpret_cast<LargeObjectChunk*>(address);
  }

  // Returns the address of this chunk.
  Address address() { return reinterpret_cast<Address>(this); }

  // Accessors for the fields of the chunk.
  LargeObjectChunk* next() { return next_; }
  void set_next(LargeObjectChunk* chunk) { next_ = chunk; }

  size_t size() { return size_; }
  void set_size(size_t size_in_bytes) { size_ = size_in_bytes; }

  // Returns the object in this chunk.
  inline HeapObject* GetObject();

  // Given a requested size (including any extra remembereed set words),
  // returns the physical size of a chunk to be allocated.
  static int ChunkSizeFor(int size_in_bytes);

  // Given a chunk size, returns the object size it can accomodate (not
  // including any extra remembered set words).  Used by
  // LargeObjectSpace::Available.  Note that this can overestimate the size
  // of object that will fit in a chunk---if the object requires extra
  // remembered set words (eg, for large fixed arrays), the actual object
  // size for the chunk will be smaller than reported by this function.
  static int ObjectSizeFor(int chunk_size) {
    if (chunk_size <= (Page::kPageSize + Page::kObjectStartOffset)) return 0;
    return chunk_size - Page::kPageSize - Page::kObjectStartOffset;
  }

 private:
  // A pointer to the next large object chunk in the space or NULL.
  LargeObjectChunk* next_;

  // The size of this chunk.
  size_t size_;

 public:
  TRACK_MEMORY("LargeObjectChunk")
};


class LargeObjectSpace : public Space {
  friend class LargeObjectIterator;
 public:
  explicit LargeObjectSpace(AllocationSpace id);
  virtual ~LargeObjectSpace() {}

  // Initializes internal data structures.
  bool Setup();

  // Releases internal resources, frees objects in this space.
  void TearDown();

  // Allocates a (non-FixedArray, non-Code) large object.
  Object* AllocateRaw(int size_in_bytes);
  // Allocates a large Code object.
  Object* AllocateRawCode(int size_in_bytes);
  // Allocates a large FixedArray.
  Object* AllocateRawFixedArray(int size_in_bytes);

  // Available bytes for objects in this space, not including any extra
  // remembered set words.
  int Available() {
    return LargeObjectChunk::ObjectSizeFor(MemoryAllocator::Available());
  }

  virtual int Size() {
    return size_;
  }

  int PageCount() {
    return page_count_;
  }

  // Finds an object for a given address, returns Failure::Exception()
  // if it is not found. The function iterates through all objects in this
  // space, may be slow.
  Object* FindObject(Address a);

  // Clears remembered sets.
  void ClearRSet();

  // Iterates objects whose remembered set bits are set.
  void IterateRSet(ObjectSlotCallback func);

  // Frees unmarked objects.
  void FreeUnmarkedObjects();

  // Checks whether a heap object is in this space; O(1).
  bool Contains(HeapObject* obj);

  // Checks whether the space is empty.
  bool IsEmpty() { return first_chunk_ == NULL; }

#ifdef DEBUG
  virtual void Verify();
  virtual void Print();
  void ReportStatistics();
  void CollectCodeStatistics();
  // Dump the remembered sets in the space to stdout.
  void PrintRSet();
#endif
  // Checks whether an address is in the object area in this space.  It
  // iterates all objects in the space. May be slow.
  bool SlowContains(Address addr) { return !FindObject(addr)->IsFailure(); }

 private:
  // The head of the linked list of large object chunks.
  LargeObjectChunk* first_chunk_;
  int size_;  // allocated bytes
  int page_count_;  // number of chunks


  // Shared implementation of AllocateRaw, AllocateRawCode and
  // AllocateRawFixedArray.
  Object* AllocateRawInternal(int requested_size,
                              int object_size,
                              Executability executable);

  // Returns the number of extra bytes (rounded up to the nearest full word)
  // required for extra_object_bytes of extra pointers (in bytes).
  static inline int ExtraRSetBytesFor(int extra_object_bytes);

 public:
  TRACK_MEMORY("LargeObjectSpace")
};


class LargeObjectIterator: public ObjectIterator {
 public:
  explicit LargeObjectIterator(LargeObjectSpace* space);
  LargeObjectIterator(LargeObjectSpace* space, HeapObjectCallback size_func);

  bool has_next() { return current_ != NULL; }
  HeapObject* next();

  // implementation of ObjectIterator.
  virtual bool has_next_object() { return has_next(); }
  virtual HeapObject* next_object() { return next(); }

 private:
  LargeObjectChunk* current_;
  HeapObjectCallback size_func_;
};


} }  // namespace v8::internal

#endif  // V8_SPACES_H_<|MERGE_RESOLUTION|>--- conflicted
+++ resolved
@@ -878,24 +878,11 @@
 
 class SemiSpace : public Space {
  public:
-<<<<<<< HEAD
-  // Creates a space in the young generation. The constructor does not
-  // allocate memory from the OS.  A SemiSpace is given a contiguous chunk of
-  // memory of size 'capacity' when set up, and does not grow or shrink
-  // otherwise.  In the mark-compact collector, the memory region of the from
-  // space is used as the marking stack. It requires contiguous memory
-  // addresses.
-  SemiSpace(int initial_capacity,
-            int maximum_capacity,
-            AllocationSpace id);
-  virtual ~SemiSpace() {}
-=======
   // Constructor.
   SemiSpace() :Space(NEW_SPACE, NOT_EXECUTABLE) {
     start_ = NULL;
     age_mark_ = NULL;
   }
->>>>>>> 6a565728
 
   // Sets up the semispace using the given chunk.
   bool Setup(Address start, int initial_capacity, int maximum_capacity);
@@ -1024,21 +1011,8 @@
 
 class NewSpace : public Space {
  public:
-<<<<<<< HEAD
-  // Create a new space with a given allocation capacity (ie, the capacity of
-  // *one* of the semispaces).  The constructor does not allocate heap memory
-  // from the OS.  When the space is set up, it is given a contiguous chunk of
-  // memory of size 2 * semispace_capacity.  To support fast containment
-  // testing in the new space, the size of this chunk must be a power of two
-  // and it must be aligned to its size.
-  NewSpace(int initial_semispace_capacity,
-           int maximum_semispace_capacity,
-           AllocationSpace id);
-  virtual ~NewSpace() {}
-=======
   // Constructor.
   NewSpace() : Space(NEW_SPACE, NOT_EXECUTABLE) {}
->>>>>>> 6a565728
 
   // Sets up the new space using the given chunk.
   bool Setup(Address start, int size);
@@ -1147,11 +1121,7 @@
   // Verify the active semispace.
   virtual void Verify();
   // Print the active semispace.
-<<<<<<< HEAD
-  virtual void Print() { to_space_->Print(); }
-=======
   virtual void Print() { to_space_.Print(); }
->>>>>>> 6a565728
 #endif
 
 #if defined(DEBUG) || defined(ENABLE_LOGGING_AND_PROFILING)
