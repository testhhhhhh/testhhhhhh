--- conflicted
+++ resolved
@@ -96,20 +96,11 @@
   StackFrame* frame = it.frame();
   return frame->is_construct();
 }
-<<<<<<< HEAD
 
 
 // ----------------------------------------------------------------------------
-=======
-
->>>>>>> 6a565728
-
-// ----------------------------------------------------------------------------
-
-<<<<<<< HEAD
-=======
-
->>>>>>> 6a565728
+
+
 Handle<Code> Builtins::GetCode(JavaScript id, bool* resolved) {
   Code* code = Builtins::builtin(Builtins::Illegal);
   *resolved = false;
@@ -651,22 +642,12 @@
       CodeDesc desc;
       masm.GetCode(&desc);
       Code::Flags flags =  functions[i].flags;
-<<<<<<< HEAD
-      Object* code = Heap::CreateCode(desc, NULL, flags);
-      if (code->IsFailure()) {
-        if (code->IsRetryAfterGC()) {
-          CHECK(Heap::CollectGarbage(Failure::cast(code)->requested(),
-                                     Failure::cast(code)->allocation_space()));
-          code = Heap::CreateCode(desc, NULL, flags);
-        }
-=======
       Object* code;
       {
         // During startup it's OK to always allocate and defer GC to later.
         // This simplifies things because we don't need to retry.
         AlwaysAllocateScope __scope__;
         code = Heap::CreateCode(desc, NULL, flags);
->>>>>>> 6a565728
         if (code->IsFailure()) {
           v8::internal::V8::FatalProcessOutOfMemory("CreateCode");
         }
