# Copyright 2008 the V8 project authors. All rights reserved.
# Redistribution and use in source and binary forms, with or without
# modification, are permitted provided that the following conditions are
# met:
#
#     * Redistributions of source code must retain the above copyright
#       notice, this list of conditions and the following disclaimer.
#     * Redistributions in binary form must reproduce the above
#       copyright notice, this list of conditions and the following
#       disclaimer in the documentation and/or other materials provided
#       with the distribution.
#     * Neither the name of Google Inc. nor the names of its
#       contributors may be used to endorse or promote products derived
#       from this software without specific prior written permission.
#
# THIS SOFTWARE IS PROVIDED BY THE COPYRIGHT HOLDERS AND CONTRIBUTORS
# "AS IS" AND ANY EXPRESS OR IMPLIED WARRANTIES, INCLUDING, BUT NOT
# LIMITED TO, THE IMPLIED WARRANTIES OF MERCHANTABILITY AND FITNESS FOR
# A PARTICULAR PURPOSE ARE DISCLAIMED. IN NO EVENT SHALL THE COPYRIGHT
# OWNER OR CONTRIBUTORS BE LIABLE FOR ANY DIRECT, INDIRECT, INCIDENTAL,
# SPECIAL, EXEMPLARY, OR CONSEQUENTIAL DAMAGES (INCLUDING, BUT NOT
# LIMITED TO, PROCUREMENT OF SUBSTITUTE GOODS OR SERVICES; LOSS OF USE,
# DATA, OR PROFITS; OR BUSINESS INTERRUPTION) HOWEVER CAUSED AND ON ANY
# THEORY OF LIABILITY, WHETHER IN CONTRACT, STRICT LIABILITY, OR TORT
# (INCLUDING NEGLIGENCE OR OTHERWISE) ARISING IN ANY WAY OUT OF THE USE
# OF THIS SOFTWARE, EVEN IF ADVISED OF THE POSSIBILITY OF SUCH DAMAGE.

import platform
import re
import sys
import os
from os.path import join, dirname, abspath
from types import DictType, StringTypes
root_dir = dirname(File('SConstruct').rfile().abspath)
sys.path.append(join(root_dir, 'tools'))
import js2c, utils


LIBRARY_FLAGS = {
  'all': {
    'CPPDEFINES':   ['ENABLE_LOGGING_AND_PROFILING']
  },
  'gcc': {
    'all': {
      'DIALECTFLAGS': ['-ansi'],
      'CCFLAGS':      ['$DIALECTFLAGS', '$WARNINGFLAGS'],
      'CXXFLAGS':     ['$CCFLAGS', '-fno-rtti', '-fno-exceptions'],
      'LIBS':         ['pthread']
    },
    'mode:debug': {
      'CCFLAGS':      ['-g', '-O0'],
      'CPPDEFINES':   ['ENABLE_DISASSEMBLER', 'DEBUG']
    },
    'mode:release': {
      'CCFLAGS':      ['-O3', '-fomit-frame-pointer']
    },
    'wordsize:64': {
      'CCFLAGS':      ['-m32'],
      'LINKFLAGS':    ['-m32']
    }
  },
  'msvc': {
    'all': {
      'DIALECTFLAGS': ['/nologo'],
      'CCFLAGS':      ['$DIALECTFLAGS', '$WARNINGFLAGS'],
      'CXXFLAGS':     ['$CCFLAGS', '/GR-', '/Gy'],
      'CPPDEFINES':   ['WIN32', '_USE_32BIT_TIME_T', 'PCRE_STATIC'],
      'LINKFLAGS':    ['/NOLOGO', '/MACHINE:X86', '/INCREMENTAL:NO',
          '/NXCOMPAT', '/IGNORE:4221'],
      'ARFLAGS':      ['/NOLOGO'],
      'CCPDBFLAGS':   ['/Zi']
    },
    'mode:debug': {
      'CCFLAGS':      ['/Od', '/Gm', '/MTd'],
      'CPPDEFINES':   ['_DEBUG', 'ENABLE_DISASSEMBLER', 'DEBUG'],
      'LINKFLAGS':    ['/DEBUG']
    },
    'mode:release': {
      'CCFLAGS':      ['/O2', '/MT', '/GL'],
      'LINKFLAGS':    ['/OPT:REF', '/OPT:ICF', '/LTCG'],
      'ARFLAGS':      ['/LTCG']
    }
  }
}


V8_EXTRA_FLAGS = {
  'gcc': {
    'all': {
      'CXXFLAGS':     [], #['-fvisibility=hidden'],
      'WARNINGFLAGS': ['-pedantic', '-Wall', '-Werror', '-W',
          '-Wno-unused-parameter']
    },
    'arch:arm': {
      'CPPDEFINES':   ['ARM']
    },
    'disassembler:on': {
      'CPPDEFINES':   ['ENABLE_DISASSEMBLER']
    }
  },
  'msvc': {
    'all': {
      'WARNINGFLAGS': ['/W3', '/WX', '/wd4355', '/wd4800']
    },
    'library:shared': {
      'CPPDEFINES':   ['BUILDING_V8_SHARED']
    },
    'arch:arm': {
      'CPPDEFINES':   ['ARM']
    },
    'disassembler:on': {
      'CPPDEFINES':   ['ENABLE_DISASSEMBLER']
    }
  }
}


JSCRE_EXTRA_FLAGS = {
  'gcc': {
    'all': {
      'CPPDEFINES':   ['SUPPORT_UTF8', 'NO_RECURSE', 'SUPPORT_UCP'],
      'WARNINGFLAGS': ['-w']
    },
  },
  'msvc': {
    'all': {
      'CPPDEFINES':   ['SUPPORT_UTF8', 'NO_RECURSE', 'SUPPORT_UCP'],
      'WARNINGFLAGS': ['/W3', '/WX', '/wd4355', '/wd4800']
    },
    'library:shared': {
      'CPPDEFINES':   ['BUILDING_V8_SHARED']
    }
  }
}


DTOA_EXTRA_FLAGS = {
  'gcc': {
    'all': {
      'WARNINGFLAGS': ['-Werror']
    }
  },
  'msvc': {
    'all': {
      'WARNINGFLAGS': ['/WX', '/wd4018', '/wd4244']
    }
  }
}


CCTEST_EXTRA_FLAGS = {
  'all': {
    'CPPPATH': [join(root_dir, 'src')],
    'LIBS': ['$LIBRARY']
  },
  'gcc': {
    'all': {
      'LIBPATH': [abspath('.')]
    },
    'wordsize:64': {
      'CCFLAGS':      ['-m32'],
      'LINKFLAGS':    ['-m32']
    },
  },
  'msvc': {
    'all': {
      'CPPDEFINES': ['_HAS_EXCEPTIONS=0']
    },
    'library:shared': {
      'CPPDEFINES': ['USING_V8_SHARED']
    }
  }
}


SAMPLE_FLAGS = {
  'all': {
    'CPPPATH': [join(abspath('.'), 'include')],
    'LIBS': ['$LIBRARY'],
  },
  'gcc': {
    'all': {
      'LIBS': ['pthread'],
      'LIBPATH': ['.']
    },
    'wordsize:64': {
      'CCFLAGS':      ['-m32'],
      'LINKFLAGS':    ['-m32']
    },
    'mode:release': {
      'CCFLAGS':      ['-O2']
    },
    'mode:debug': {
      'CCFLAGS':      ['-g', '-O0']
    }
  },
  'msvc': {
    'all': {
      'CCFLAGS': ['/nologo'],
<<<<<<< HEAD
=======
      'LINKFLAGS': ['/nologo'],
>>>>>>> 6a565728
    },
    'library:shared': {
      'CPPDEFINES': ['USING_V8_SHARED']
    },
    'prof:on': {
      'LINKFLAGS': ['/MAP']
    },
    'mode:release': {
      'CCFLAGS':   ['/O2', '/MT'],
      'LINKFLAGS': ['/OPT:REF', '/OPT:ICF', '/LTCG']
    },
    'mode:debug': {
      'CCFLAGS':   ['/Od', '/MTd'],
      'LINKFLAGS': ['/DEBUG']
    }
  }
}


<<<<<<< HEAD
=======
D8_FLAGS = {
  'gcc': {
    'console:readline': {
      'LIBS': ['readline']
    }
  },
  'msvc': { }
}


>>>>>>> 6a565728
SUFFIXES = {
  'release': '',
  'debug': '_g'
}


def Abort(message):
  print message
  sys.exit(1)


def GuessOS():
  id = platform.system()
  if id == 'Linux':
    return 'linux'
  elif id == 'Darwin':
    return 'macos'
  elif id == 'Windows':
    return 'win32'
  else:
    return None


def GuessWordsize():
  if '64' in platform.machine():
    return '64'
  else:
    return '32'


def GuessToolchain(os):
  tools = Environment()['TOOLS']
  if 'gcc' in tools:
    return 'gcc'
  elif 'msvc' in tools:
    return 'msvc'
  else:
    return None


OS_GUESS = GuessOS()
TOOLCHAIN_GUESS = GuessToolchain(OS_GUESS)
ARCH_GUESS = utils.GuessArchitecture()
WORDSIZE_GUESS = GuessWordsize()


SIMPLE_OPTIONS = {
  'toolchain': {
    'values': ['gcc', 'msvc'],
    'default': TOOLCHAIN_GUESS,
    'help': 'the toolchain to use'
  },
  'os': {
    'values': ['linux', 'macos', 'win32'],
    'default': OS_GUESS,
    'help': 'the os to build for'
  },
  'arch': {
    'values':['arm', 'ia32'],
    'default': ARCH_GUESS,
    'help': 'the architecture to build for'
  },
  'snapshot': {
    'values': ['on', 'off'],
    'default': 'off',
    'help': 'build using snapshots for faster start-up'
  },
  'prof': {
    'values': ['on', 'off'],
    'default': 'off',
    'help': 'enable profiling of build target'
  },
  'library': {
    'values': ['static', 'shared'],
    'default': 'static',
    'help': 'the type of library to produce'
  },
  'wordsize': {
    'values': ['64', '32'],
    'default': WORDSIZE_GUESS,
    'help': 'the word size'
  },
  'simulator': {
    'values': ['arm', 'none'],
    'default': 'none',
    'help': 'build with simulator'
  },
  'disassembler': {
    'values': ['on', 'off'],
    'default': 'off',
    'help': 'enable the disassembler to inspect generated code'
  },
  'sourcesignatures': {
    'values': ['MD5', 'timestamp'],
    'default': 'MD5',
    'help': 'set how the build system detects file changes'
<<<<<<< HEAD
=======
  },
  'console': {
    'values': ['dumb', 'readline'],
    'default': 'dumb',
    'help': 'the console to use for the d8 shell'
>>>>>>> 6a565728
  }
}


def GetOptions():
  result = Options()
  result.Add('mode', 'compilation mode (debug, release)', 'release')
  result.Add('sample', 'build sample (shell, process)', '')
  result.Add('env', 'override environment settings (NAME1:value1,NAME2:value2)', '')
  for (name, option) in SIMPLE_OPTIONS.iteritems():
    help = '%s (%s)' % (name, ", ".join(option['values']))
    result.Add(name, help, option.get('default'))
  return result


def SplitList(str):
  return [ s for s in str.split(",") if len(s) > 0 ]


def IsLegal(env, option, values):
  str = env[option]
  for s in SplitList(str):
    if not s in values:
      Abort("Illegal value for option %s '%s'." % (option, s))
      return False
  return True


def VerifyOptions(env):
  if not IsLegal(env, 'mode', ['debug', 'release']):
    return False
  if not IsLegal(env, 'sample', ["shell", "process"]):
    return False
  if env['os'] == 'win32' and env['library'] == 'shared' and env['prof'] == 'on':
    Abort("Profiling on windows only supported for static library.")
  for (name, option) in SIMPLE_OPTIONS.iteritems():
    if (not option.get('default')) and (name not in ARGUMENTS):
      message = ("A value for option %s must be specified (%s)." %
          (name, ", ".join(option['values'])))
      Abort(message)
    if not env[name] in option['values']:
      message = ("Unknown %s value '%s'.  Possible values are (%s)." %
          (name, env[name], ", ".join(option['values'])))
      Abort(message)


class BuildContext(object):

  def __init__(self, options, env_overrides, samples):
    self.library_targets = []
    self.cctest_targets = []
    self.sample_targets = []
<<<<<<< HEAD
=======
    self.d8_targets = []
>>>>>>> 6a565728
    self.options = options
    self.env_overrides = env_overrides
    self.samples = samples
    self.use_snapshot = (options['snapshot'] == 'on')
    self.flags = None

  def AddRelevantFlags(self, initial, flags):
    result = initial.copy()
    self.AppendFlags(result, flags.get('all'))
    toolchain = self.options['toolchain']
    self.AppendFlags(result, flags[toolchain].get('all'))
    for option in sorted(self.options.keys()):
      value = self.options[option]
      self.AppendFlags(result, flags[toolchain].get(option + ':' + value))
    return result

  def GetRelevantSources(self, source):
    result = []
    result += source.get('all', [])
    for (name, value) in self.options.iteritems():
      result += source.get(name + ':' + value, [])
    return sorted(result)

  def AppendFlags(self, options, added):
    if not added:
      return
    for (key, value) in added.iteritems():
      if not key in options:
        options[key] = value
      else:
        prefix = options[key]
        if isinstance(prefix, StringTypes): prefix = prefix.split()
        options[key] = prefix + value

  def ConfigureObject(self, env, input, **kw):
    if self.options['library'] == 'static':
      return env.StaticObject(input, **kw)
    else:
      return env.SharedObject(input, **kw)

  def ApplyEnvOverrides(self, env):
    if not self.env_overrides:
      return
    if type(env['ENV']) == DictType:
      env['ENV'].update(**self.env_overrides)
    else:
      env['ENV'] = self.env_overrides


def PostprocessOptions(options):
  # Adjust architecture if the simulator option has been set
  if (options['simulator'] != 'none') and (options['arch'] != options['simulator']):
    if 'arch' in ARGUMENTS:
      # Print a warning if arch has explicitly been set
      print "Warning: forcing architecture to match simulator (%s)" % options['simulator']
    options['arch'] = options['simulator']


def ParseEnvOverrides(arg):
  # The environment overrides are in the format NAME1:value1,NAME2:value2
  overrides = {}
  for override in arg.split(','):
    pos = override.find(':')
    if pos == -1:
      continue
    overrides[override[:pos].strip()] = override[pos+1:].strip()
  return overrides


def BuildSpecific(env, mode, env_overrides):
  options = {'mode': mode}
  for option in SIMPLE_OPTIONS:
    options[option] = env[option]
  PostprocessOptions(options)

  context = BuildContext(options, env_overrides, samples=SplitList(env['sample']))

  library_flags = context.AddRelevantFlags(os.environ, LIBRARY_FLAGS)
  v8_flags = context.AddRelevantFlags(library_flags, V8_EXTRA_FLAGS)
  jscre_flags = context.AddRelevantFlags(library_flags, JSCRE_EXTRA_FLAGS)
  dtoa_flags = context.AddRelevantFlags(library_flags, DTOA_EXTRA_FLAGS)
  cctest_flags = context.AddRelevantFlags(v8_flags, CCTEST_EXTRA_FLAGS)
  sample_flags = context.AddRelevantFlags(os.environ, SAMPLE_FLAGS)
<<<<<<< HEAD
=======
  d8_flags = context.AddRelevantFlags(library_flags, D8_FLAGS)
>>>>>>> 6a565728

  context.flags = {
    'v8': v8_flags,
    'jscre': jscre_flags,
    'dtoa': dtoa_flags,
    'cctest': cctest_flags,
<<<<<<< HEAD
    'sample': sample_flags
=======
    'sample': sample_flags,
    'd8': d8_flags
>>>>>>> 6a565728
  }

  target_id = mode
  suffix = SUFFIXES[target_id]
  library_name = 'v8' + suffix
  env['LIBRARY'] = library_name

  # Build the object files by invoking SCons recursively.  
<<<<<<< HEAD
  object_files = env.SConscript(
=======
  (object_files, shell_files) = env.SConscript(
>>>>>>> 6a565728
    join('src', 'SConscript'),
    build_dir=join('obj', target_id),
    exports='context',
    duplicate=False
  )
  
  # Link the object files into a library.
  env.Replace(**context.flags['v8'])
  context.ApplyEnvOverrides(env)
  if context.options['library'] == 'static':
    library = env.StaticLibrary(library_name, object_files)
  else:
    # There seems to be a glitch in the way scons decides where to put
    # PDB files when compiling using MSVC so we specify it manually.
    # This should not affect any other platforms.
    pdb_name = library_name + '.dll.pdb'
    library = env.SharedLibrary(library_name, object_files, PDB=pdb_name)
  context.library_targets.append(library)
  
<<<<<<< HEAD
=======
  d8_env = Environment()
  d8_env.Replace(**context.flags['d8'])
  shell = d8_env.Program('d8' + suffix, object_files + shell_files)
  context.d8_targets.append(shell)

>>>>>>> 6a565728
  for sample in context.samples:
    sample_env = Environment(LIBRARY=library_name)
    sample_env.Replace(**context.flags['sample'])
    context.ApplyEnvOverrides(sample_env)
    sample_object = sample_env.SConscript(
      join('samples', 'SConscript'),
      build_dir=join('obj', 'sample', sample, target_id),
      exports='sample context',
      duplicate=False
    )
    sample_name = sample + suffix
    sample_program = sample_env.Program(sample_name, sample_object)
    sample_env.Depends(sample_program, library)
    context.sample_targets.append(sample_program)
  
  cctest_program = env.SConscript(
    join('test', 'cctest', 'SConscript'),
    build_dir=join('obj', 'test', target_id),
    exports='context object_files',
    duplicate=False
  )
  context.cctest_targets.append(cctest_program)
  
  return context


def Build():
  opts = GetOptions()
  env = Environment(options=opts)
  Help(opts.GenerateHelpText(env))
  VerifyOptions(env)
  env_overrides = ParseEnvOverrides(env['env'])
<<<<<<< HEAD
  
  SourceSignatures(env['sourcesignatures'])
  
  libraries = []
  cctests = []
  samples = []
=======

  SourceSignatures(env['sourcesignatures'])

  libraries = []
  cctests = []
  samples = []
  d8s = []
>>>>>>> 6a565728
  modes = SplitList(env['mode'])
  for mode in modes:
    context = BuildSpecific(env.Copy(), mode, env_overrides)
    libraries += context.library_targets
    cctests += context.cctest_targets
    samples += context.sample_targets
<<<<<<< HEAD
=======
    d8s += context.d8_targets
>>>>>>> 6a565728

  env.Alias('library', libraries)
  env.Alias('cctests', cctests)
  env.Alias('sample', samples)
<<<<<<< HEAD
=======
  env.Alias('d8', d8s)
>>>>>>> 6a565728
  
  if env['sample']:
    env.Default('sample')
  else:
    env.Default('library')


# We disable deprecation warnings because we need to be able to use
# env.Copy without getting warnings for compatibility with older
# version of scons.  Also, there's a bug in some revisions that
# doesn't allow this flag to be set, so we swallow any exceptions.
# Lovely.
try:
  SetOption('warn', 'no-deprecated')
except:
  pass


Build()<|MERGE_RESOLUTION|>--- conflicted
+++ resolved
@@ -197,10 +197,7 @@
   'msvc': {
     'all': {
       'CCFLAGS': ['/nologo'],
-<<<<<<< HEAD
-=======
       'LINKFLAGS': ['/nologo'],
->>>>>>> 6a565728
     },
     'library:shared': {
       'CPPDEFINES': ['USING_V8_SHARED']
@@ -220,8 +217,6 @@
 }
 
 
-<<<<<<< HEAD
-=======
 D8_FLAGS = {
   'gcc': {
     'console:readline': {
@@ -232,7 +227,6 @@
 }
 
 
->>>>>>> 6a565728
 SUFFIXES = {
   'release': '',
   'debug': '_g'
@@ -329,14 +323,11 @@
     'values': ['MD5', 'timestamp'],
     'default': 'MD5',
     'help': 'set how the build system detects file changes'
-<<<<<<< HEAD
-=======
   },
   'console': {
     'values': ['dumb', 'readline'],
     'default': 'dumb',
     'help': 'the console to use for the d8 shell'
->>>>>>> 6a565728
   }
 }
 
@@ -389,10 +380,7 @@
     self.library_targets = []
     self.cctest_targets = []
     self.sample_targets = []
-<<<<<<< HEAD
-=======
     self.d8_targets = []
->>>>>>> 6a565728
     self.options = options
     self.env_overrides = env_overrides
     self.samples = samples
@@ -476,22 +464,15 @@
   dtoa_flags = context.AddRelevantFlags(library_flags, DTOA_EXTRA_FLAGS)
   cctest_flags = context.AddRelevantFlags(v8_flags, CCTEST_EXTRA_FLAGS)
   sample_flags = context.AddRelevantFlags(os.environ, SAMPLE_FLAGS)
-<<<<<<< HEAD
-=======
   d8_flags = context.AddRelevantFlags(library_flags, D8_FLAGS)
->>>>>>> 6a565728
 
   context.flags = {
     'v8': v8_flags,
     'jscre': jscre_flags,
     'dtoa': dtoa_flags,
     'cctest': cctest_flags,
-<<<<<<< HEAD
-    'sample': sample_flags
-=======
     'sample': sample_flags,
     'd8': d8_flags
->>>>>>> 6a565728
   }
 
   target_id = mode
@@ -500,17 +481,13 @@
   env['LIBRARY'] = library_name
 
   # Build the object files by invoking SCons recursively.  
-<<<<<<< HEAD
-  object_files = env.SConscript(
-=======
   (object_files, shell_files) = env.SConscript(
->>>>>>> 6a565728
     join('src', 'SConscript'),
     build_dir=join('obj', target_id),
     exports='context',
     duplicate=False
   )
-  
+
   # Link the object files into a library.
   env.Replace(**context.flags['v8'])
   context.ApplyEnvOverrides(env)
@@ -524,14 +501,11 @@
     library = env.SharedLibrary(library_name, object_files, PDB=pdb_name)
   context.library_targets.append(library)
   
-<<<<<<< HEAD
-=======
   d8_env = Environment()
   d8_env.Replace(**context.flags['d8'])
   shell = d8_env.Program('d8' + suffix, object_files + shell_files)
   context.d8_targets.append(shell)
 
->>>>>>> 6a565728
   for sample in context.samples:
     sample_env = Environment(LIBRARY=library_name)
     sample_env.Replace(**context.flags['sample'])
@@ -564,14 +538,6 @@
   Help(opts.GenerateHelpText(env))
   VerifyOptions(env)
   env_overrides = ParseEnvOverrides(env['env'])
-<<<<<<< HEAD
-  
-  SourceSignatures(env['sourcesignatures'])
-  
-  libraries = []
-  cctests = []
-  samples = []
-=======
 
   SourceSignatures(env['sourcesignatures'])
 
@@ -579,25 +545,18 @@
   cctests = []
   samples = []
   d8s = []
->>>>>>> 6a565728
   modes = SplitList(env['mode'])
   for mode in modes:
     context = BuildSpecific(env.Copy(), mode, env_overrides)
     libraries += context.library_targets
     cctests += context.cctest_targets
     samples += context.sample_targets
-<<<<<<< HEAD
-=======
     d8s += context.d8_targets
->>>>>>> 6a565728
 
   env.Alias('library', libraries)
   env.Alias('cctests', cctests)
   env.Alias('sample', samples)
-<<<<<<< HEAD
-=======
   env.Alias('d8', d8s)
->>>>>>> 6a565728
   
   if env['sample']:
     env.Default('sample')
